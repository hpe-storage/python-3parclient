# (c) Copyright 2015-2016 Hewlett Packard Enterprise Development LP
#
# Licensed under the Apache License, Version 2.0 (the "License");
# you may not use this file except in compliance with the License.
# You may obtain a copy of the License at
#
# http://www.apache.org/licenses/LICENSE-2.0
#
# Unless required by applicable law or agreed to in writing, software
# distributed under the License is distributed on an "AS IS" BASIS,
# WITHOUT WARRANTIES OR CONDITIONS OF ANY KIND, either express or implied.
# See the License for the specific language governing permissions and
# limitations under the License.

"""Test class of 3PAR Client handling volume & snapshot."""

import time
import unittest
from testconfig import config
from test import HPE3ParClient_base as hpe3parbase

from hpe3parclient import exceptions

CPG_NAME1 = 'CPG1_UNIT_TEST' + hpe3parbase.TIME
CPG_NAME2 = 'CPG2_UNIT_TEST' + hpe3parbase.TIME
VOLUME_NAME1 = 'VOLUME1_UNIT_TEST' + hpe3parbase.TIME
VOLUME_NAME2 = 'VOLUME2_UNIT_TEST' + hpe3parbase.TIME
VOLUME_NAME3 = 'VOLUME3_UNIT_TEST' + hpe3parbase.TIME
SNAP_NAME1 = 'SNAP_UNIT_TEST1' + hpe3parbase.TIME
SNAP_NAME2 = 'SNAP_UNIT_TEST2' + hpe3parbase.TIME
DOMAIN = 'UNIT_TEST_DOMAIN'
VOLUME_SET_NAME1 = 'VOLUME_SET1_UNIT_TEST' + hpe3parbase.TIME
VOLUME_SET_NAME2 = 'VOLUME_SET2_UNIT_TEST' + hpe3parbase.TIME
VOLUME_SET_NAME3 = 'VOLUME_SET3_UNIT_TEST' + hpe3parbase.TIME
VOLUME_SET_NAME4 = 'VSET_' + hpe3parbase.TIME
SIZE = 512
REMOTE_COPY_GROUP_NAME1 = 'RCG1_UNIT_TEST' + hpe3parbase.TIME
REMOTE_COPY_GROUP_NAME2 = 'RCG2_UNIT_TEST' + hpe3parbase.TIME
REMOTE_COPY_TARGETS = [{"targetName": "testTarget",
                        "mode": 2,
                        "roleReversed": False,
                        "groupLastSyncTime": None}]
RC_VOLUME_NAME = 'RC_VOLUME1_UNIT_TEST' + hpe3parbase.TIME
SCHEDULE_NAME1 = 'SCHEDULE_NAME1' + hpe3parbase.TIME
SCHEDULE_NAME2 = 'SCHEDULE_NAME2' + hpe3parbase.TIME
SKIP_RCOPY_MESSAGE = ("Only works with flask server.")
SKIP_FLASK_RCOPY_MESSAGE = ("Remote copy is not configured to be tested "
                            "on live arrays.")
TARGET_NAME = 'testtarget'
SOURCE_PORT = '1:1:1'
TARGET_PORT = '10.10.10.1'
RCOPY_STARTED = 3
RCOPY_STOPPED = 5
FAILOVER_GROUP = 7
RESTORE_GROUP = 10
MODE = 'sync'
<<<<<<< HEAD
VOLUME_PAIR_LIST = [('primary_vol1', 'secondary_vol1'),
                    ('primary_vol2', 'secondary_vol2')]
=======
VOLUME_PAIR_LIST = {'volumePairs': [{'sourceVolumeName': 'primary_vol1',
                                     'targetVolumeName': 'secondary_vol1'},
                                    {'sourceVolumeName': 'primary_vol2',
                                     'targetVolumeName': 'secondary_vol2'}]}
>>>>>>> 40b136f2


def is_live_test():
    return config['TEST']['unit'].lower() == 'false'


def no_remote_copy():
    unit_test = config['TEST']['unit'].lower() == 'false'
    remote_copy = config['TEST']['run_remote_copy'].lower() == 'true'
    run_remote_copy = not remote_copy or not unit_test
    return run_remote_copy


class HPE3ParClientVolumeTestCase(hpe3parbase.HPE3ParClientBaseTestCase):

    def setUp(self):
        super(HPE3ParClientVolumeTestCase, self).setUp(withSSH=True)

        optional = self.CPG_OPTIONS
        try:
            self.cl.createCPG(CPG_NAME1, optional)
        except Exception:
            pass
        try:
            self.cl.createCPG(CPG_NAME2, optional)
        except Exception:
            pass
        try:
            self.secondary_cl.createCPG(CPG_NAME1, optional)
        except Exception:
            pass
        try:
            self.secondary_cl.createCPG(CPG_NAME2, optional)
        except Exception:
            pass

    def tearDown(self):

        try:
            self.cl.deleteVolume(SNAP_NAME1)
        except Exception:
            pass
        try:
            self.cl.deleteVolume(SNAP_NAME2)
        except Exception:
            pass
        try:
            self.cl.deleteVolumeSet(VOLUME_SET_NAME1)
        except Exception:
            pass
        try:
            self.cl.deleteVolumeSet(VOLUME_SET_NAME2)
        except Exception:
            pass
        try:
            self.cl.deleteVolumeSet(VOLUME_SET_NAME3)
        except Exception:
            pass
        try:
            self.cl.deleteVolume(VOLUME_NAME1)
        except Exception:
            pass
        try:
            self.cl.deleteVolume(VOLUME_NAME2)
        except Exception:
            pass
        try:
            self.cl.deleteVolume(VOLUME_NAME3)
        except Exception:
            pass
        try:
            self.cl.deleteCPG(CPG_NAME1)
        except Exception:
            pass
        try:
            self.cl.deleteCPG(CPG_NAME2)
        except Exception:
            pass
        try:
            self.cl.stopRemoteCopy(REMOTE_COPY_GROUP_NAME1)
        except Exception:
            pass
        try:
            self.cl.removeVolumeFromRemoteCopyGroup(
                REMOTE_COPY_GROUP_NAME1, RC_VOLUME_NAME, removeFromTarget=True)
        except Exception:
            pass
        try:
            self.cl.removeRemoteCopyGroup(REMOTE_COPY_GROUP_NAME1)
        except Exception:
            pass
        try:
            self.cl.deleteVolume(RC_VOLUME_NAME)
        except Exception:
            pass
        try:
            self.secondary_cl.deleteVolume(RC_VOLUME_NAME)
        except Exception:
            pass
        try:
            self.secondary_cl.deleteCPG(CPG_NAME1)
        except Exception:
            pass
        try:
            self.secondary_cl.deleteCPG(CPG_NAME2)
        except Exception:
            pass

        super(HPE3ParClientVolumeTestCase, self).tearDown()

    def test_1_create_volume(self):
        self.printHeader('create_volume')

        # add one
        optional = {'comment': 'test volume', 'tpvv': True}
        self.cl.createVolume(VOLUME_NAME1, CPG_NAME1, SIZE, optional)

        # check
        vol1 = self.cl.getVolume(VOLUME_NAME1)
        self.assertIsNotNone(vol1)
        volName = vol1['name']
        self.assertEqual(VOLUME_NAME1, volName)

        # add another
        optional = {'comment': 'test volume2', 'tpvv': True}
        self.cl.createVolume(VOLUME_NAME2, CPG_NAME2, SIZE, optional)

        # check
        vol2 = self.cl.getVolume(VOLUME_NAME2)
        self.assertIsNotNone(vol2)
        volName = vol2['name']
        comment = vol2['comment']
        self.assertEqual(VOLUME_NAME2, volName)
        self.assertEqual("test volume2", comment)

        self.printFooter('create_volume')

    def test_1_create_volume_badParams(self):
        self.printHeader('create_volume_badParams')

        name = VOLUME_NAME1
        cpgName = CPG_NAME1
        optional = {'id': 4, 'comment': 'test volume', 'badPram': True}
        self.assertRaises(
            exceptions.HTTPBadRequest,
            self.cl.createVolume,
            name,
            cpgName,
            SIZE,
            optional)

        self.printFooter('create_volume_badParams')

    def test_1_create_volume_duplicate_name(self):
        self.printHeader('create_volume_duplicate_name')

        # add one and check
        optional = {'comment': 'test volume', 'tpvv': True}
        self.cl.createVolume(VOLUME_NAME1, CPG_NAME1, SIZE, optional)
        self.assertRaises(
            exceptions.HTTPConflict,
            self.cl.createVolume,
            VOLUME_NAME1,
            CPG_NAME2,
            SIZE,
            optional
        )

        self.printFooter('create_volume_duplicate_name')

    def test_1_create_volume_tooLarge(self):
        self.printHeader('create_volume_tooLarge')

        optional = {'id': 3, 'comment': 'test volume', 'tpvv': True}
        self.assertRaises(
            exceptions.HTTPBadRequest,
            self.cl.createVolume,
            VOLUME_NAME1,
            CPG_NAME1,
            16777218,
            optional
        )

        self.printFooter('create_volume_tooLarge')

    def test_1_create_volume_duplicate_ID(self):
        self.printHeader('create_volume_duplicate_ID')

        optional = {'id': 10000, 'comment': 'first volume'}
        optional2 = {'id': 10000, 'comment': 'volume with duplicate ID'}
        self.cl.createVolume(VOLUME_NAME1, CPG_NAME1, SIZE, optional)
        self.assertRaises(
            exceptions.HTTPConflict,
            self.cl.createVolume,
            VOLUME_NAME2,
            CPG_NAME2,
            SIZE,
            optional2
        )

        self.printFooter('create_volume_duplicate_ID')

    def test_1_create_volume_longName(self):
        self.printHeader('create_volume_longName')

        optional = {'id': 5}
        LongName = ('ThisVolumeNameIsWayTooLongToMakeAnySenseAndIs'
                    'DeliberatelySo')
        self.assertRaises(
            exceptions.HTTPBadRequest,
            self.cl.createVolume,
            LongName,
            CPG_NAME1,
            SIZE,
            optional
        )

        self.printFooter('create_volume_longName')

    def test_2_get_volume_bad(self):
        self.printHeader('get_volume_bad')

        self.assertRaises(
            exceptions.HTTPNotFound,
            self.cl.getVolume,
            'NoSuchVolume'
        )

        self.printFooter('get_volume_bad')

    def test_2_get_volumes(self):
        self.printHeader('get_volumes')

        self.cl.createVolume(VOLUME_NAME1, CPG_NAME1, SIZE)
        self.cl.createVolume(VOLUME_NAME2, CPG_NAME1, SIZE)

        vol1 = self.cl.getVolume(VOLUME_NAME1)
        vol2 = self.cl.getVolume(VOLUME_NAME2)

        vols = self.cl.getVolumes()

        self.assertTrue(self.findInDict(vols['members'], 'name', vol1['name']))
        self.assertTrue(self.findInDict(vols['members'], 'name', vol2['name']))

        self.printFooter('get_volumes')

    def test_3_delete_volume_nonExist(self):
        self.printHeader('delete_volume_nonExist')

        self.assertRaises(
            exceptions.HTTPNotFound,
            self.cl.deleteVolume,
            VOLUME_NAME1
        )

        self.printFooter('delete_volume_nonExist')

    def test_3_delete_volumes(self):
        self.printHeader('delete_volumes')

        optional = {'comment': 'Made by flask.'}
        self.cl.createVolume(VOLUME_NAME1, CPG_NAME1, SIZE, optional)
        self.cl.getVolume(VOLUME_NAME1)

        optional = {'comment': 'Made by flask.'}
        self.cl.createVolume(VOLUME_NAME2, CPG_NAME1, SIZE, optional)
        self.cl.getVolume(VOLUME_NAME2)

        self.cl.deleteVolume(VOLUME_NAME1)

        self.assertRaises(
            exceptions.HTTPNotFound,
            self.cl.getVolume,
            VOLUME_NAME1
        )

        self.cl.deleteVolume(VOLUME_NAME2)

        self.assertRaises(
            exceptions.HTTPNotFound,
            self.cl.getVolume,
            VOLUME_NAME2
        )

        self.printFooter('delete_volumes')

    def test_4_create_snapshot_no_optional(self):
        self.printHeader('create_snapshot_no_optional')

        optional = {'snapCPG': CPG_NAME1}
        self.cl.createVolume(VOLUME_NAME1, CPG_NAME1, SIZE, optional)
        # add one
        self.cl.createSnapshot(SNAP_NAME1, VOLUME_NAME1)
        # no API to get and check

        self.cl.deleteVolume(SNAP_NAME1)

        self.printFooter('create_snapshot_no_optional')

    def test_4_create_snapshot(self):
        self.printHeader('create_snapshot')

        optional = {'snapCPG': CPG_NAME1}
        self.cl.createVolume(VOLUME_NAME1, CPG_NAME1, SIZE, optional)
        # add one
        optional = {'expirationHours': 300}
        self.cl.createSnapshot(SNAP_NAME1, VOLUME_NAME1, optional)
        # no API to get and check

        self.cl.deleteVolume(SNAP_NAME1)

        self.printFooter('create_snapshot')

    def test_4_create_snapshot_badParams(self):
        self.printHeader('create_snapshot_badParams')

        # add one
        optional = {'snapCPG': CPG_NAME1}
        self.cl.createVolume(VOLUME_NAME1, CPG_NAME1, SIZE, optional)

        optional = {'Bad': True, 'expirationHours': 300}
        self.assertRaises(
            exceptions.HTTPBadRequest,
            self.cl.createSnapshot,
            SNAP_NAME1,
            VOLUME_NAME1,
            optional
        )

        self.printFooter('create_snapshot_badParams')

    def test_4_create_snapshot_nonExistVolume(self):
        self.printHeader('create_snapshot_nonExistVolume')

        # add one
        name = 'UnitTestSnapshot'
        volName = 'NonExistVolume'
        optional = {'id': 1, 'comment': 'test snapshot',
                    'readOnly': True, 'expirationHours': 300}
        self.assertRaises(
            exceptions.HTTPNotFound,
            self.cl.createSnapshot,
            name,
            volName,
            optional
        )

        self.printFooter('create_snapshot_nonExistVolume')

    def test_5_grow_volume(self):
        self.printHeader('grow_volume')

        # add one
        optional = {'comment': 'test volume', 'tpvv': True}
        self.cl.createVolume(VOLUME_NAME1, CPG_NAME1, SIZE, optional)

        # grow it
        result = self.cl.growVolume(VOLUME_NAME1, 1)

        result = self.cl.getVolume(VOLUME_NAME1)
        size_after = result['sizeMiB']
        self.assertGreater(size_after, SIZE)

        self.printFooter('grow_volume')

    def test_5_grow_volume_bad(self):
        self.printHeader('grow_volume_bad')

        # add one
        optional = {'comment': 'test volume', 'tpvv': True}
        self.cl.createVolume(VOLUME_NAME1, CPG_NAME1, SIZE, optional)

        # shrink it
        # 3par is returning 409 instead of 400
        self.assertRaises(
            (exceptions.HTTPBadRequest, exceptions.HTTPConflict),
            self.cl.growVolume,
            VOLUME_NAME1,
            -1
        )

        self.printFooter('grow_volume_bad')

    def test_6_copy_volume(self):
        self.printHeader('copy_volume')

        # TODO: Add support for ssh/stopPhysical copy in mock mode
        if self.unitTest:
            self.printFooter('copy_volume')
            return

        # add one
        optional = {'comment': 'test volume', 'tpvv': True,
                    'snapCPG': CPG_NAME1}
        self.cl.createVolume(VOLUME_NAME1, CPG_NAME1, SIZE, optional)

        # copy it
        optional = {'online': True}
        self.cl.copyVolume(VOLUME_NAME1, VOLUME_NAME2, CPG_NAME1, optional)
        self.cl.getVolume(VOLUME_NAME2)
        self.cl.stopOnlinePhysicalCopy(VOLUME_NAME2)

        self.assertRaises(
            exceptions.HTTPNotFound,
            self.cl.getVolume,
            VOLUME_NAME2
        )

        self.printFooter('copy_volume')

    def test_6_copy_volume_invalid_volume(self):
        self.printHeader('copy_volume')

        # TODO: Add support for ssh/stopPhysical copy in mock mode
        if self.unitTest:
            self.printFooter('copy_volume')
            return

        self.assertRaises(
            exceptions.HTTPNotFound,
            self.cl.stopOnlinePhysicalCopy,
            "fake-volume"
        )

        self.printFooter('copy_volume')

    def test_7_copy_volume_failure(self):
        self.printHeader('copy_volume_failure')

        # add one
        optional = {'comment': 'test volume', 'tpvv': True,
                    'snapCPG': CPG_NAME1}
        self.cl.createVolume(VOLUME_NAME1, CPG_NAME1, SIZE, optional)
        self.cl.createVolume(VOLUME_NAME2, CPG_NAME1, SIZE, optional)

        optional = {'online': False, 'tpvv': True}
        self.assertRaises(
            exceptions.HTTPBadRequest,
            self.cl.copyVolume,
            VOLUME_NAME1,
            VOLUME_NAME2,
            CPG_NAME1,
            optional)

        optional = {'online': False, 'tpdd': True}
        self.assertRaises(
            exceptions.HTTPBadRequest,
            self.cl.copyVolume,
            VOLUME_NAME1,
            VOLUME_NAME2,
            CPG_NAME1,
            optional)

        # destCPG isn't allowed to go to the 3PAR during an
        # offline copy.  The client strips it out, so this should pass
        optional = {'online': False, 'destCPG': 'test'}
        self.cl.copyVolume(VOLUME_NAME1, VOLUME_NAME2, CPG_NAME1, optional)
        self.cl.getVolume(VOLUME_NAME2)
        self.cl.deleteVolume(VOLUME_NAME2)
        self.cl.deleteVolume(VOLUME_NAME1)

        self.printFooter('copy_volume_failure')

    def test_7_create_volume_set(self):
        self.printHeader('create_volume_set')

        self.cl.createVolumeSet(VOLUME_SET_NAME1, domain=self.DOMAIN,
                                comment="Unit test volume set 1")

        resp = self.cl.getVolumeSet(VOLUME_SET_NAME1)
        print(resp)

        self.printFooter('create_volume_set')

    def test_7_create_volume_set_with_volumes(self):
        self.printHeader('create_volume_set')

        optional = {'comment': 'test volume 1', 'tpvv': True}
        self.cl.createVolume(VOLUME_NAME1, CPG_NAME1, SIZE, optional)
        optional = {'comment': 'test volume 2', 'tpvv': True}
        self.cl.createVolume(VOLUME_NAME2, CPG_NAME1, SIZE, optional)

        members = [VOLUME_NAME1, VOLUME_NAME2]
        self.cl.createVolumeSet(VOLUME_SET_NAME1, domain=self.DOMAIN,
                                comment="Unit test volume set 1",
                                setmembers=members)

        resp = self.cl.getVolumeSet(VOLUME_SET_NAME1)
        self.assertIsNotNone(resp)
        resp_members = resp['setmembers']
        self.assertIn(VOLUME_NAME1, resp_members)
        self.assertIn(VOLUME_NAME2, resp_members)

        self.printFooter('create_volume_set')

    def test_7_create_volume_set_dup(self):
        self.printHeader('create_volume_set_dup')

        self.cl.createVolumeSet(VOLUME_SET_NAME1, domain=self.DOMAIN,
                                comment="Unit test volume set 1")

        # create it again
        self.assertRaises(
            exceptions.HTTPConflict,
            self.cl.createVolumeSet,
            VOLUME_SET_NAME1,
            domain=self.DOMAIN,
            comment="Unit test volume set 1"
        )

        self.printFooter('create_volume_set_dup')

    def test_7_add_remove_volume_in_volume_set(self):
        self.printHeader('add_remove_volume_in_volume_set')

        optional = {'comment': 'test volume 1', 'tpvv': True}
        self.cl.createVolume(VOLUME_NAME1, CPG_NAME1, SIZE, optional)

        self.cl.createVolumeSet(VOLUME_SET_NAME1, domain=self.DOMAIN,
                                comment="Unit test volume set 1",
                                setmembers=None)

        # Add volume to volume set
        self.cl.addVolumeToVolumeSet(VOLUME_SET_NAME1, VOLUME_NAME1)

        resp = self.cl.getVolumeSet(VOLUME_SET_NAME1)
        self.assertIsNotNone(resp)
        resp_members = resp['setmembers']
        self.assertIn(VOLUME_NAME1, resp_members)

        # Remove volume from volume set
        self.cl.removeVolumeFromVolumeSet(VOLUME_SET_NAME1, VOLUME_NAME1)

        # Check that None is returned if no volume sets are found.
        result = self.cl.findVolumeSet(VOLUME_NAME1)
        self.assertIsNone(result)

        self.printFooter('add_remove_volume_in_volume_set')

    def test_8_get_volume_sets(self):
        self.printHeader('get_volume_sets')

        self.cl.createVolumeSet(VOLUME_SET_NAME1, domain=self.DOMAIN,
                                comment="Unit test volume set 1")
        self.cl.createVolumeSet(VOLUME_SET_NAME2, domain=self.DOMAIN)

        sets = self.cl.getVolumeSets()
        self.assertIsNotNone(sets)
        set_names = [vset['name'] for vset in sets['members']]

        self.assertIn(VOLUME_SET_NAME1, set_names)
        self.assertIn(VOLUME_SET_NAME2, set_names)

        self.printFooter('get_volume_sets')

    def test_8_find_all_volume_sets(self):
        self.printHeader('find_all_volume_sets')

        optional = {'comment': 'test volume 1', 'tpvv': True}
        self.cl.createVolume(VOLUME_NAME1, CPG_NAME1, 1024, optional)
        optional = {'comment': 'test volume 2', 'tpvv': True}
        self.cl.createVolume(VOLUME_NAME2, CPG_NAME1, 1024, optional)
        optional = {'comment': 'test volume 3', 'tpvv': True}
        self.cl.createVolume(VOLUME_NAME3, CPG_NAME1, 1024, optional)

        self.cl.createVolumeSet(VOLUME_SET_NAME1, domain=self.DOMAIN,
                                comment="Unit test volume set 1")
        self.cl.createVolumeSet(VOLUME_SET_NAME2,
                                domain=self.DOMAIN,
                                comment="Unit test volume set 2",
                                setmembers=[VOLUME_NAME1])
        self.cl.createVolumeSet(VOLUME_SET_NAME3,
                                domain=self.DOMAIN,
                                comment="Unit test volume set 3",
                                setmembers=[VOLUME_NAME1, VOLUME_NAME2])

        sets = self.cl.findAllVolumeSets(VOLUME_NAME1)
        self.assertIsNotNone(sets)
        set_names = [vset['name'] for vset in sets]

        self.assertIn(VOLUME_SET_NAME2, set_names)
        self.assertIn(VOLUME_SET_NAME3, set_names)
        self.assertNotIn(VOLUME_SET_NAME1, set_names)

        sets = self.cl.findAllVolumeSets(VOLUME_NAME3)
        expected = []
        self.assertEqual(sets, expected)

        self.printFooter('find_all_volume_sets')

    def test_8_find_volume_set(self):
        self.printHeader('find_volume_set')

        optional = {'comment': 'test volume 1', 'tpvv': True}
        self.cl.createVolume(VOLUME_NAME1, CPG_NAME1, 1024, optional)
        optional = {'comment': 'test volume 2', 'tpvv': True}
        self.cl.createVolume(VOLUME_NAME2, CPG_NAME1, 1024, optional)
        optional = {'comment': 'test volume 3', 'tpvv': True}
        self.cl.createVolume(VOLUME_NAME3, CPG_NAME1, 1024, optional)

        self.cl.createVolumeSet(VOLUME_SET_NAME1, domain=self.DOMAIN,
                                comment="Unit test volume set 1")
        self.cl.createVolumeSet(VOLUME_SET_NAME2,
                                domain=self.DOMAIN,
                                comment="Unit test volume set 2",
                                setmembers=[VOLUME_NAME1])
        self.cl.createVolumeSet(VOLUME_SET_NAME3,
                                domain=self.DOMAIN,
                                comment="Unit test volume set 3",
                                setmembers=[VOLUME_NAME1, VOLUME_NAME2])

        result = self.cl.findVolumeSet(VOLUME_NAME1)
        self.assertEqual(result, VOLUME_SET_NAME2)

        # Check that None is returned if no volume sets are found.
        result = self.cl.findVolumeSet(VOLUME_NAME3)
        self.assertIsNone(result)

        self.printFooter('find_volumet_set')

    def test_9_del_volume_set_empty(self):
        self.printHeader('del_volume_set_empty')

        self.cl.createVolumeSet(VOLUME_SET_NAME2, domain=self.DOMAIN)
        self.cl.deleteVolumeSet(VOLUME_SET_NAME2)

        self.printFooter('del_volume_set_empty')

    def test_9_del_volume_set_with_volumes(self):
        self.printHeader('delete_volume_set_with_volumes')

        optional = {'comment': 'test volume 1', 'tpvv': True}
        self.cl.createVolume(VOLUME_NAME1, CPG_NAME1, SIZE, optional)
        optional = {'comment': 'test volume 2', 'tpvv': True}
        self.cl.createVolume(VOLUME_NAME2, CPG_NAME1, SIZE, optional)

        members = [VOLUME_NAME1, VOLUME_NAME2]
        self.cl.createVolumeSet(VOLUME_SET_NAME1, domain=self.DOMAIN,
                                comment="Unit test volume set 1",
                                setmembers=members)

        self.cl.deleteVolumeSet(VOLUME_SET_NAME1)

        self.printFooter('delete_volume_set_with_volumes')

    def test_10_modify_volume_set_change_name(self):
        self.printHeader('modify_volume_set_change_name')

        self.cl.createVolumeSet(VOLUME_SET_NAME1, domain=self.DOMAIN,
                                comment="First")
        self.cl.modifyVolumeSet(VOLUME_SET_NAME1,
                                newName=VOLUME_SET_NAME2)
        vset = self.cl.getVolumeSet(VOLUME_SET_NAME2)
        self.assertEqual("First", vset['comment'])

        self.printFooter('modify_volume_set_change_name')

    def test_10_modify_volume_set_change_comment(self):
        self.printHeader('modify_volume_set_change_comment')

        self.cl.createVolumeSet(VOLUME_SET_NAME1, domain=self.DOMAIN,
                                comment="First")
        self.cl.modifyVolumeSet(VOLUME_SET_NAME1,
                                comment="Second")
        vset = self.cl.getVolumeSet(VOLUME_SET_NAME1)
        self.assertEqual("Second", vset['comment'])

        self.printFooter('modify_volume_set_change_comment')

    def test_10_modify_volume_set_change_flash_cache(self):
        self.printHeader('modify_volume_set_change_flash_cache')

        try:
            self.cl.createVolumeSet(VOLUME_SET_NAME1, domain=self.DOMAIN,
                                    comment="First")
            self.cl.modifyVolumeSet(
                VOLUME_SET_NAME1,
                flashCachePolicy=self.cl.FLASH_CACHE_ENABLED)
            vset = self.cl.getVolumeSet(VOLUME_SET_NAME1)
            self.assertEqual(self.cl.FLASH_CACHE_ENABLED,
                             vset['flashCachePolicy'])

            self.cl.modifyVolumeSet(
                VOLUME_SET_NAME1,
                flashCachePolicy=self.cl.FLASH_CACHE_DISABLED)
            vset = self.cl.getVolumeSet(VOLUME_SET_NAME1)
            self.assertEqual(self.cl.FLASH_CACHE_DISABLED,
                             vset['flashCachePolicy'])
        except exceptions.HTTPBadRequest:
            # means we are on a server that doesn't support FlashCachePolicy
            # pre 3.2.1 MU2
            pass
        except exceptions.HTTPNotFound as e:
            # Pass if server doesn't have flash cache
            # Not found (HTTP 404) 285 - Flash cache does not exist
            if e.get_code() == 285:
                pass
            else:
                raise

        self.printFooter('modify_volume_set_change_flash_cache')

    def test_10_modify_volume_set_add_members_to_empty(self):
        self.printHeader('modify_volume_set_add_members_to_empty')

        optional = {'comment': 'test volume 1', 'tpvv': True}
        self.cl.createVolume(VOLUME_NAME1, CPG_NAME1, SIZE, optional)
        optional = {'comment': 'test volume 2', 'tpvv': True}
        self.cl.createVolume(VOLUME_NAME2, CPG_NAME1, SIZE, optional)

        self.cl.createVolumeSet(VOLUME_SET_NAME1, domain=self.DOMAIN,
                                comment="Unit test volume set 1")

        members = [VOLUME_NAME1, VOLUME_NAME2]
        self.cl.modifyVolumeSet(VOLUME_SET_NAME1, self.cl.SET_MEM_ADD,
                                setmembers=members)

        resp = self.cl.getVolumeSet(VOLUME_SET_NAME1)
        print(resp)
        self.assertTrue(VOLUME_NAME1 in resp['setmembers'])
        self.assertTrue(VOLUME_NAME2 in resp['setmembers'])

        self.printFooter('modify_volume_set_add_members_to_empty')

    def test_10_modify_volume_set_add_members(self):
        self.printHeader('modify_volume_set_add_members')

        optional = {'comment': 'test volume 1', 'tpvv': True}
        self.cl.createVolume(VOLUME_NAME1, CPG_NAME1, SIZE, optional)
        optional = {'comment': 'test volume 2', 'tpvv': True}
        self.cl.createVolume(VOLUME_NAME2, CPG_NAME1, SIZE, optional)

        members = [VOLUME_NAME1]
        self.cl.createVolumeSet(VOLUME_SET_NAME1, domain=self.DOMAIN,
                                setmembers=members,
                                comment="Unit test volume set 1")

        members = [VOLUME_NAME2]
        self.cl.modifyVolumeSet(VOLUME_SET_NAME1, self.cl.SET_MEM_ADD,
                                setmembers=members)

        resp = self.cl.getVolumeSet(VOLUME_SET_NAME1)
        print(resp)
        self.assertTrue(VOLUME_NAME1 in resp['setmembers'])
        self.assertTrue(VOLUME_NAME2 in resp['setmembers'])

        self.printFooter('modify_volume_set_add_members')

    def test_10_modify_volume_set_del_members(self):
        self.printHeader('modify_volume_del_members')

        optional = {'comment': 'test volume 1', 'tpvv': True}
        self.cl.createVolume(VOLUME_NAME1, CPG_NAME1, SIZE, optional)
        optional = {'comment': 'test volume 2', 'tpvv': True}
        self.cl.createVolume(VOLUME_NAME2, CPG_NAME1, SIZE, optional)
        members = [VOLUME_NAME1, VOLUME_NAME2]
        self.cl.createVolumeSet(VOLUME_SET_NAME1, domain=self.DOMAIN,
                                comment="Unit test volume set 1",
                                setmembers=members)

        members = [VOLUME_NAME1]
        self.cl.modifyVolumeSet(VOLUME_SET_NAME1,
                                action=self.cl.SET_MEM_REMOVE,
                                setmembers=members)

        resp = self.cl.getVolumeSet(VOLUME_SET_NAME1)
        self.assertIsNotNone(resp)
        resp_members = resp['setmembers']
        self.assertNotIn(VOLUME_NAME1, resp_members)
        self.assertIn(VOLUME_NAME2, resp_members)

        self.printFooter('modify_volume_del_members')

    def _create_vv_sets(self):
        optional = {'comment': 'test volume 1', 'tpvv': True}
        self.cl.createVolume(VOLUME_NAME1, CPG_NAME1, SIZE, optional)
        optional = {'comment': 'test volume 2', 'tpvv': True}
        self.cl.createVolume(VOLUME_NAME2, CPG_NAME1, SIZE, optional)
        members = [VOLUME_NAME1, VOLUME_NAME2]
        self.cl.createVolumeSet(VOLUME_SET_NAME1, domain=self.DOMAIN,
                                comment="Unit test volume set 1",
                                setmembers=members)

    def test_11_add_qos(self):
        self.printHeader('add_qos')

        self._create_vv_sets()
        qos = {'bwMinGoalKB': 1024,
               'bwMaxLimitKB': 1024}

        self.cl.createQoSRules(VOLUME_SET_NAME1, qos)
        rule = self.cl.queryQoSRule(VOLUME_SET_NAME1)

        self.assertIsNotNone(rule)
        self.assertEquals(rule['bwMinGoalKB'], qos['bwMinGoalKB'])
        self.assertEquals(rule['bwMaxLimitKB'], qos['bwMaxLimitKB'])

        self.printFooter('add_qos')

    def test_12_modify_qos(self):
        self.printHeader('modify_qos')

        self._create_vv_sets()
        qos_before = {'bwMinGoalKB': 1024,
                      'bwMaxLimitKB': 1024}
        qos_after = {'bwMinGoalKB': 1024,
                     'bwMaxLimitKB': 2048}

        self.cl.createQoSRules(VOLUME_SET_NAME1, qos_before)
        self.cl.modifyQoSRules(VOLUME_SET_NAME1, qos_after)
        rule = self.cl.queryQoSRule(VOLUME_SET_NAME1)

        self.assertIsNotNone(rule)
        self.assertEquals(rule['bwMinGoalKB'], qos_after['bwMinGoalKB'])
        self.assertEquals(rule['bwMaxLimitKB'], qos_after['bwMaxLimitKB'])

        self.printFooter('modify_qos')

    def test_13_delete_qos(self):
        self.printHeader('delete_qos')

        self._create_vv_sets()
        self.cl.createVolumeSet(VOLUME_SET_NAME2)

        qos1 = {'bwMinGoalKB': 1024,
                'bwMaxLimitKB': 1024}
        qos2 = {'bwMinGoalKB': 512,
                'bwMaxLimitKB': 2048}

        self.cl.createQoSRules(VOLUME_SET_NAME1, qos1)
        self.cl.createQoSRules(VOLUME_SET_NAME2, qos2)
        all_qos = self.cl.queryQoSRules()
        self.assertGreaterEqual(all_qos['total'], 2)
        self.assertIn(VOLUME_SET_NAME1,
                      [qos['name'] for qos in all_qos['members']])
        self.assertIn(VOLUME_SET_NAME2,
                      [qos['name'] for qos in all_qos['members']])

        self.cl.deleteQoSRules(VOLUME_SET_NAME1)
        all_qos = self.cl.queryQoSRules()

        self.assertIsNotNone(all_qos)
        self.assertNotIn(VOLUME_SET_NAME1,
                         [qos['name'] for qos in all_qos['members']])
        self.assertIn(VOLUME_SET_NAME2,
                      [qos['name'] for qos in all_qos['members']])

        self.printFooter('delete_qos')

    def test_14_modify_volume_rename(self):
        self.printHeader('modify volume')

        # add one
        optional = {'comment': 'test volume', 'tpvv': True}
        self.cl.createVolume(VOLUME_NAME1, CPG_NAME1, SIZE, optional)

        volumeMod = {'newName': VOLUME_NAME2}
        self.cl.modifyVolume(VOLUME_NAME1, volumeMod)
        vol2 = self.cl.getVolume(VOLUME_NAME2)
        self.assertIsNotNone(vol2)
        self.assertEqual(vol2['comment'], optional['comment'])

        self.printFooter('modify volume')

    def test_15_set_volume_metadata(self):
        self.printHeader('set volume metadata')

        optional = {'comment': 'test volume', 'tpvv': True}
        expected_value = 'test_val'
        self.cl.createVolume(VOLUME_NAME1, CPG_NAME1, 1024, optional)
        self.cl.setVolumeMetaData(VOLUME_NAME1, 'test_key', expected_value)
        result = self.cl.getVolumeMetaData(VOLUME_NAME1, 'test_key')
        self.assertEqual(result['value'], expected_value)

        self.printFooter('set volume metadata')

    def test_15_set_bad_volume_metadata(self):
        self.printHeader('set bad volume metadata')

        self.assertRaises(exceptions.HTTPNotFound,
                          self.cl.setVolumeMetaData,
                          'Fake_Volume',
                          'test_key',
                          'test_val')

        self.printFooter('set bad volume metadata')

    def test_15_set_volume_metadata_existing_key(self):
        self.printHeader('set volume metadata existing key')

        optional = {'comment': 'test volume', 'tpvv': True}
        expected = 'new_test_val'
        self.cl.createVolume(VOLUME_NAME1, CPG_NAME1, 1024, optional)
        self.cl.setVolumeMetaData(VOLUME_NAME1, 'test_key', 'test_val')
        self.cl.setVolumeMetaData(VOLUME_NAME1, 'test_key', 'new_test_val')
        contents = self.cl.getVolumeMetaData(VOLUME_NAME1, 'test_key')
        self.assertEqual(contents['value'], expected)

        self.printFooter('set volume metadata existing key')

    def test_15_set_volume_metadata_invalid_length(self):
        self.printHeader('set volume metadata invalid length')

        optional = {'comment': 'test volume', 'tpvv': True}
        self.cl.createVolume(VOLUME_NAME1, CPG_NAME1, 1024, optional)

        # Some backends have a key limit of 31 characters while and other
        # are larger
        self.assertRaises(exceptions.HTTPBadRequest,
                          self.cl.setVolumeMetaData,
                          VOLUME_NAME1,
                          'this_key_will_cause_an_exception ' 'x' * 256,
                          'test_val')

        self.printFooter('set volume metadata invalid length')

    def test_15_set_volume_metadata_invalid_data(self):
        self.printHeader('set volume metadata invalid data')

        optional = {'comment': 'test volume', 'tpvv': True}
        self.cl.createVolume(VOLUME_NAME1, CPG_NAME1, 1024, optional)
        self.assertRaises(exceptions.HTTPBadRequest,
                          self.cl.setVolumeMetaData,
                          VOLUME_NAME1,
                          None,
                          'test_val')

        self.printFooter('set volume metadata invalid data')

    def test_16_get_volume_metadata(self):
        self.printHeader('get volume metadata')

        optional = {'comment': 'test volume', 'tpvv': True}
        expected_value = 'test_val'
        self.cl.createVolume(VOLUME_NAME1, CPG_NAME1, 1024, optional)
        self.cl.setVolumeMetaData(VOLUME_NAME1, 'test_key', expected_value)
        result = self.cl.getVolumeMetaData(VOLUME_NAME1, 'test_key')
        self.assertEqual(expected_value, result['value'])

        self.printFooter('get volume metadata')

    def test_16_get_volume_metadata_missing_volume(self):
        self.printHeader('get volume metadata missing volume')

        self.assertRaises(exceptions.HTTPNotFound,
                          self.cl.getVolumeMetaData,
                          'Fake_Volume',
                          'bad_key')

        self.printFooter('get volume metadata missing volume')

    def test_16_get_volume_metadata_missing_key(self):
        self.printHeader('get volume metadata missing key')

        optional = {'comment': 'test volume', 'tpvv': True}
        self.cl.createVolume(VOLUME_NAME1, CPG_NAME1, 1024, optional)
        self.assertRaises(exceptions.HTTPNotFound,
                          self.cl.getVolumeMetaData,
                          VOLUME_NAME1,
                          'bad_key')

        self.printFooter('get volume metadata missing key')

    def test_16_get_volume_metadata_invalid_input(self):
        self.printHeader('get volume metadata invalid input')

        optional = {'comment': 'test volume', 'tpvv': True}
        self.cl.createVolume(VOLUME_NAME1, CPG_NAME1, 1024, optional)
        self.assertRaises(exceptions.HTTPBadRequest,
                          self.cl.getVolumeMetaData,
                          VOLUME_NAME1,
                          '&')

        self.printFooter('get volume metadata invalid input')

    def test_17_get_all_volume_metadata(self):
        self.printHeader('get all volume metadata')

        # Keys present in metadata
        optional = {'comment': 'test volume', 'tpvv': True}
        expected_value_1 = 'test_val'
        expected_value_2 = 'test_val2'
        self.cl.createVolume(VOLUME_NAME1, CPG_NAME1, 1024, optional)
        self.cl.setVolumeMetaData(VOLUME_NAME1,
                                  'test_key_1',
                                  expected_value_1)
        self.cl.setVolumeMetaData(VOLUME_NAME1,
                                  'test_key_2',
                                  expected_value_2)
        result = self.cl.getAllVolumeMetaData(VOLUME_NAME1)

        # Key- Value pairs are unordered
        for member in result['members']:
            if member['key'] == 'test_key_1':
                self.assertEqual(expected_value_1, member['value'])
            elif member['key'] == 'test_key_2':
                self.assertEqual(expected_value_2, member['value'])
            else:
                raise Exception("Unexpected member %s" % member)

        # No keys present in metadata
        optional = {'comment': 'test volume', 'tpvv': True}
        expected_value = {'total': 0, 'members': []}
        self.cl.createVolume(VOLUME_NAME2, CPG_NAME1, 1024, optional)
        result = self.cl.getAllVolumeMetaData(VOLUME_NAME2)
        self.assertEqual(expected_value, result)

        self.printFooter('get all volume metadata')

    def test_17_get_all_volume_metadata_missing_volume(self):
        self.printHeader('get all volume metadata missing volume')

        self.assertRaises(exceptions.HTTPNotFound,
                          self.cl.getAllVolumeMetaData,
                          'Fake_Volume')

        self.printFooter('get all volume metadata missing volume')

    def test_18_remove_volume_metadata(self):
        self.printHeader('remove volume metadata')

        optional = {'comment': 'test volume', 'tpvv': True}
        self.cl.createVolume(VOLUME_NAME1, CPG_NAME1, 1024, optional)
        self.cl.setVolumeMetaData(VOLUME_NAME1, 'test_key', 'test_val')
        self.cl.removeVolumeMetaData(VOLUME_NAME1, 'test_key')
        self.assertRaises(exceptions.HTTPNotFound,
                          self.cl.getVolumeMetaData,
                          VOLUME_NAME1,
                          'test_key')

        self.printFooter('remove volume metadata')

    def test_18_remove_volume_metadata_missing_volume(self):
        self.printHeader('remove volume metadata missing volume')

        self.assertRaises(exceptions.HTTPNotFound,
                          self.cl.removeVolumeMetaData,
                          'Fake_Volume',
                          'test_key')

        self.printFooter('remove volume metadata missing volume')

    def test_18_remove_volume_metadata_missing_key(self):
        self.printHeader('remove volume metadata missing key')

        optional = {'comment': 'test volume', 'tpvv': True}
        self.cl.createVolume(VOLUME_NAME1, CPG_NAME1, 1024, optional)
        self.assertRaises(exceptions.HTTPNotFound,
                          self.cl.removeVolumeMetaData,
                          VOLUME_NAME1,
                          'test_key')

        self.printFooter('remove volume metadata missing key')

    def test_18_remove_volume_metadata_invalid_input(self):
        self.printHeader('remove volume metadata invalid input')

        optional = {'comment': 'test volume', 'tpvv': True}
        self.cl.createVolume(VOLUME_NAME1, CPG_NAME1, 1024, optional)
        self.assertRaises(exceptions.HTTPBadRequest,
                          self.cl.removeVolumeMetaData,
                          VOLUME_NAME1,
                          '&')

        self.printFooter('remove volume metadata invalid input')

    def test_19_find_volume_metadata(self):
        self.printHeader('find volume metadata')

        # Volume should be found
        optional = {'comment': 'test volume', 'tpvv': True}
        expected = True
        self.cl.createVolume(VOLUME_NAME1, CPG_NAME1, 1024, optional)
        self.cl.setVolumeMetaData(VOLUME_NAME1, 'test_key', 'test_val')
        result = self.cl.findVolumeMetaData(VOLUME_NAME1,
                                            'test_key',
                                            'test_val')
        self.assertEqual(result, expected)

        # Volume should not be found
        optional = {'comment': 'test volume', 'tpvv': True}
        expected = False
        result = self.cl.findVolumeMetaData(VOLUME_NAME1,
                                            'bad_key',
                                            'test_val')
        self.assertEqual(result, expected)

        self.printFooter('find volume metadata')

    def test_19_find_volume_metadata_missing_volume(self):
        self.printHeader('find volume metadata missing volume')

        expected = False
        result = self.cl.findVolumeMetaData('Fake_Volume',
                                            'test_key',
                                            'test_val')
        self.assertEqual(result, expected)

        self.printFooter('find volume metadata missing volume')

    def test_20_create_vvset_snapshot_no_optional(self):
        self.printHeader('create_vvset_snapshot_no_optional')

        # create volume to add to volume set
        optional = {'snapCPG': CPG_NAME1}
        self.cl.createVolume(VOLUME_NAME1, CPG_NAME1, SIZE, optional)

        # create volume set and add a volume to it
        self.cl.createVolumeSet(VOLUME_SET_NAME1, domain=DOMAIN,
                                setmembers=[VOLUME_NAME1])

        # @count@ is needed by 3PAR to create volume set snapshots. will
        # create SNAP_NAME1-0 format
        self.cl.createSnapshotOfVolumeSet(SNAP_NAME1 + "-@count@",
                                          VOLUME_SET_NAME1)

        # assert snapshot was created
        snap = SNAP_NAME1 + "-0"
        snapshot = self.cl.getVolume(snap)
        self.assertEqual(VOLUME_NAME1, snapshot['copyOf'])

        # cleanup volume snapshot and volume set
        self.cl.deleteVolume(snap)
        self.cl.deleteVolumeSet(VOLUME_SET_NAME1)

        self.printFooter('create_vvset_snapshot_no_optional')

    def test_20_create_vvset_snapshot(self):
        self.printHeader('create_vvset_snapshot')

        # create volume to add to volume set
        optional = {'snapCPG': CPG_NAME1}
        self.cl.createVolume(VOLUME_NAME1, CPG_NAME1, SIZE, optional)

        # create volume set and add a volume to it
        self.cl.createVolumeSet(VOLUME_SET_NAME1, domain=DOMAIN,
                                setmembers=[VOLUME_NAME1])

        # @count@ is needed by 3PAR to create volume set snapshots. will
        # create SNAP_NAME1-0 format
        optional = {'expirationHours': 300}
        self.cl.createSnapshotOfVolumeSet(SNAP_NAME1 + "-@count@",
                                          VOLUME_SET_NAME1, optional)

        # assert snapshot was created
        snap = SNAP_NAME1 + "-0"
        snapshot = self.cl.getVolume(snap)
        self.assertEqual(VOLUME_NAME1, snapshot['copyOf'])

        # cleanup volume snapshot and volume set
        self.cl.deleteVolume(snap)
        self.cl.deleteVolumeSet(VOLUME_SET_NAME1)

        self.printFooter('create_vvset_snapshot')

    def test_20_create_vvset_snapshot_badParams(self):
        self.printHeader('create_vvset_snapshot_badParams')

        # add one
        self.cl.createVolumeSet(VOLUME_SET_NAME1, domain=DOMAIN)

        optional = {'Bad': True, 'expirationHours': 300}
        self.assertRaises(
            exceptions.HTTPBadRequest,
            self.cl.createSnapshotOfVolumeSet,
            SNAP_NAME1,
            VOLUME_SET_NAME1,
            optional
        )

        self.printFooter('create_vvset_snapshot_badParams')

    def test_20_create_vvset_snapshot_nonExistVolumeSet(self):
        self.printHeader('create_vvset_snapshot_nonExistVolume')

        # add one
        name = 'UnitTestVvsetSnapshot'
        volSetName = 'NonExistVolumeSet'
        optional = {'comment': 'test vvset snapshot',
                    'readOnly': True, 'expirationHours': 300}
        self.assertRaises(
            exceptions.HTTPNotFound,
            self.cl.createSnapshotOfVolumeSet,
            name,
            volSetName,
            optional
        )

        self.printFooter('create_vvset_snapshot_nonExistVolume')

    def test_20_create_vvset_emptyVolumeSet(self):
        self.printHeader('test_20_create_vvset_emptyVolumeSet')

        name = 'UnitTestVvsetSnapshot'
        self.cl.createVolumeSet(VOLUME_SET_NAME1, domain=DOMAIN)

        self.assertRaises(
            exceptions.HTTPNotFound,
            self.cl.createSnapshotOfVolumeSet,
            name,
            VOLUME_SET_NAME1
        )

        self.cl.deleteVolumeSet(VOLUME_SET_NAME1)

        self.printFooter('test_20_create_vvset_emptyVolumeSet')

    @unittest.skipIf(is_live_test(), SKIP_RCOPY_MESSAGE)
    def test_21_create_remote_copy_group(self):
        self.printHeader('create_remote_copy_group')

        # Create empty remote copy group
        self.cl.createRemoteCopyGroup(REMOTE_COPY_GROUP_NAME1,
                                      REMOTE_COPY_TARGETS,
                                      optional={"domain": DOMAIN})

        resp = self.cl.getRemoteCopyGroup(REMOTE_COPY_GROUP_NAME1)
        self.assertEqual(REMOTE_COPY_GROUP_NAME1, resp['name'])

        self.printFooter('create_remote_copy_group')

    @unittest.skipIf(is_live_test(), SKIP_RCOPY_MESSAGE)
    def test_21_delete_remote_copy_group(self):
        self.printHeader('delete_remote_copy_group')

        # Create empty remote copy group
        self.cl.createRemoteCopyGroup(REMOTE_COPY_GROUP_NAME1,
                                      REMOTE_COPY_TARGETS,
                                      optional={"domain": DOMAIN})

        resp = self.cl.getRemoteCopyGroup(REMOTE_COPY_GROUP_NAME1)
        self.assertEqual(REMOTE_COPY_GROUP_NAME1, resp['name'])

        # Delete remote copy group
        self.cl.removeRemoteCopyGroup(REMOTE_COPY_GROUP_NAME1)

        self.assertRaises(
            exceptions.HTTPNotFound,
            self.cl.getRemoteCopyGroup,
            REMOTE_COPY_GROUP_NAME1
        )

        self.printFooter('create_delete_copy_group')

    @unittest.skipIf(is_live_test(), SKIP_RCOPY_MESSAGE)
    def test_21_modify_remote_copy_group(self):
        self.printHeader('modify_remote_copy_group')

        # Create empty remote copy group
        self.cl.createRemoteCopyGroup(REMOTE_COPY_GROUP_NAME1,
                                      REMOTE_COPY_TARGETS,
                                      optional={"domain": DOMAIN})

        resp = self.cl.getRemoteCopyGroup(REMOTE_COPY_GROUP_NAME1)
        self.assertEqual(REMOTE_COPY_GROUP_NAME1, resp['name'])

        REMOTE_COPY_TARGETS[0]['syncPeriod'] = 300
        self.cl.modifyRemoteCopyGroup(REMOTE_COPY_GROUP_NAME1,
                                      {'targets': REMOTE_COPY_TARGETS})
        resp = self.cl.getRemoteCopyGroup(REMOTE_COPY_GROUP_NAME1)
        targets = resp['targets']
        self.assertEqual(300, targets[0]['syncPeriod'])

        self.printFooter('modify_remote_copy_group')

    @unittest.skipIf(is_live_test(), SKIP_RCOPY_MESSAGE)
    def test_21_add_volume_to_remote_copy_group(self):
        self.printHeader('add_volume_to_remote_copy_group')

        # Create empty remote copy group
        self.cl.createRemoteCopyGroup(REMOTE_COPY_GROUP_NAME1,
                                      REMOTE_COPY_TARGETS,
                                      optional={"domain": DOMAIN})

        resp = self.cl.getRemoteCopyGroup(REMOTE_COPY_GROUP_NAME1)
        self.assertEqual(REMOTE_COPY_GROUP_NAME1, resp['name'])

        # Create volume
        optional = {'comment': 'test volume', 'tpvv': True}
        self.cl.createVolume(RC_VOLUME_NAME, CPG_NAME1, SIZE, optional)

        # Add volume to remote copy group
        self.cl.addVolumeToRemoteCopyGroup(REMOTE_COPY_GROUP_NAME1,
                                           RC_VOLUME_NAME,
                                           REMOTE_COPY_TARGETS)
        resp = self.cl.getRemoteCopyGroup(REMOTE_COPY_GROUP_NAME1)
        volumes = resp['volumes']
        self.assertEqual(RC_VOLUME_NAME, volumes[0]['name'])

        self.printFooter('add_volume_to_remote_copy_group')

    @unittest.skipIf(is_live_test(), SKIP_RCOPY_MESSAGE)
    def test_21_add_volume_to_remote_copy_group_nonExistVolume(self):
        self.printHeader('add_volume_to_remote_copy_group_nonExistVolume')

        # Create empty remote copy group
        self.cl.createRemoteCopyGroup(REMOTE_COPY_GROUP_NAME1,
                                      REMOTE_COPY_TARGETS,
                                      optional={"domain": DOMAIN})

        resp = self.cl.getRemoteCopyGroup(REMOTE_COPY_GROUP_NAME1)
        self.assertEqual(REMOTE_COPY_GROUP_NAME1, resp['name'])

        # Add non existent volume to remote copy group
        self.assertRaises(
            exceptions.HTTPNotFound,
            self.cl.addVolumeToRemoteCopyGroup,
            REMOTE_COPY_GROUP_NAME1,
            'BAD_VOLUME_NAME',
            REMOTE_COPY_TARGETS
        )

        self.printFooter('add_volume_to_remote_copy_group_nonExistVolume')

    @unittest.skipIf(is_live_test(), SKIP_RCOPY_MESSAGE)
    def test_21_remove_volume_from_remote_copy_group(self):
        self.printHeader('remove_volume_from_remote_copy_group')

        # Create empty remote copy group
        self.cl.createRemoteCopyGroup(REMOTE_COPY_GROUP_NAME1,
                                      REMOTE_COPY_TARGETS,
                                      optional={"domain": DOMAIN})

        resp = self.cl.getRemoteCopyGroup(REMOTE_COPY_GROUP_NAME1)
        self.assertEqual(REMOTE_COPY_GROUP_NAME1, resp['name'])

        # Create volume
        optional = {'comment': 'test volume', 'tpvv': True}
        self.cl.createVolume(RC_VOLUME_NAME, CPG_NAME1, SIZE, optional)

        # Add volume to remote copy group
        self.cl.addVolumeToRemoteCopyGroup(REMOTE_COPY_GROUP_NAME1,
                                           RC_VOLUME_NAME,
                                           REMOTE_COPY_TARGETS)
        resp = self.cl.getRemoteCopyGroup(REMOTE_COPY_GROUP_NAME1)
        volumes = resp['volumes']
        self.assertEqual(RC_VOLUME_NAME, volumes[0]['name'])

        # Remove volume from remote copy group
        self.cl.removeVolumeFromRemoteCopyGroup(REMOTE_COPY_GROUP_NAME1,
                                                RC_VOLUME_NAME)
        resp = self.cl.getRemoteCopyGroup(REMOTE_COPY_GROUP_NAME1)
        volumes = resp['volumes']
        self.assertEqual([], volumes)

        self.printFooter('remove_volume_from_remote_copy_group')

    @unittest.skipIf(is_live_test(), SKIP_RCOPY_MESSAGE)
    def test_21_start_remote_copy(self):
        self.printHeader('start_remote_copy')

        # Create empty remote copy group
        self.cl.createRemoteCopyGroup(REMOTE_COPY_GROUP_NAME1,
                                      REMOTE_COPY_TARGETS,
                                      optional={"domain": DOMAIN})

        resp = self.cl.getRemoteCopyGroup(REMOTE_COPY_GROUP_NAME1)
        self.assertEqual(REMOTE_COPY_GROUP_NAME1, resp['name'])

        # Create volume
        optional = {'comment': 'test volume', 'tpvv': True}
        self.cl.createVolume(RC_VOLUME_NAME, CPG_NAME1, SIZE, optional)

        # Add volume to remote copy group
        self.cl.addVolumeToRemoteCopyGroup(REMOTE_COPY_GROUP_NAME1,
                                           RC_VOLUME_NAME,
                                           REMOTE_COPY_TARGETS)
        resp = self.cl.getRemoteCopyGroup(REMOTE_COPY_GROUP_NAME1)
        volumes = resp['volumes']
        self.assertEqual(RC_VOLUME_NAME, volumes[0]['name'])

        # Start remote copy for the group
        self.cl.startRemoteCopy(REMOTE_COPY_GROUP_NAME1)
        resp = self.cl.getRemoteCopyGroup(REMOTE_COPY_GROUP_NAME1)
        targets = resp['targets']
        self.assertEqual(RCOPY_STARTED, targets[0]['state'])

        self.printFooter('start_remote_copy')

    @unittest.skipIf(is_live_test(), SKIP_RCOPY_MESSAGE)
    def test_21_stop_remote_copy(self):
        self.printHeader('stop_remote_copy')

        # Create empty remote copy group
        self.cl.createRemoteCopyGroup(REMOTE_COPY_GROUP_NAME1,
                                      REMOTE_COPY_TARGETS,
                                      optional={"domain": DOMAIN})

        resp = self.cl.getRemoteCopyGroup(REMOTE_COPY_GROUP_NAME1)
        self.assertEqual(REMOTE_COPY_GROUP_NAME1, resp['name'])

        # Create volume
        optional = {'comment': 'test volume', 'tpvv': True}
        self.cl.createVolume(RC_VOLUME_NAME, CPG_NAME1, SIZE, optional)

        # Add volume to remote copy group
        self.cl.addVolumeToRemoteCopyGroup(REMOTE_COPY_GROUP_NAME1,
                                           RC_VOLUME_NAME,
                                           REMOTE_COPY_TARGETS)
        resp = self.cl.getRemoteCopyGroup(REMOTE_COPY_GROUP_NAME1)
        volumes = resp['volumes']
        self.assertEqual(RC_VOLUME_NAME, volumes[0]['name'])

        # Start remote copy for the group
        self.cl.startRemoteCopy(REMOTE_COPY_GROUP_NAME1)
        resp = self.cl.getRemoteCopyGroup(REMOTE_COPY_GROUP_NAME1)
        targets = resp['targets']
        self.assertEqual(RCOPY_STARTED, targets[0]['state'])

        # Stop remote copy for the group
        self.cl.stopRemoteCopy(REMOTE_COPY_GROUP_NAME1)
        resp = self.cl.getRemoteCopyGroup(REMOTE_COPY_GROUP_NAME1)
        targets = resp['targets']
        self.assertEqual(RCOPY_STOPPED, targets[0]['state'])

        self.printFooter('stop_remote_copy')

    @unittest.skipIf(is_live_test(), SKIP_RCOPY_MESSAGE)
    def test_21_synchronize_remote_copy_group(self):
        self.printHeader('synchronize_remote_copy_group')

        # Create empty remote copy group
        self.cl.createRemoteCopyGroup(REMOTE_COPY_GROUP_NAME1,
                                      REMOTE_COPY_TARGETS,
                                      optional={"domain": DOMAIN})

        resp = self.cl.getRemoteCopyGroup(REMOTE_COPY_GROUP_NAME1)
        self.assertEqual(REMOTE_COPY_GROUP_NAME1, resp['name'])

        # Create volume
        optional = {'comment': 'test volume', 'tpvv': True}
        self.cl.createVolume(RC_VOLUME_NAME, CPG_NAME1, SIZE, optional)

        # Add volume to remote copy group
        self.cl.addVolumeToRemoteCopyGroup(REMOTE_COPY_GROUP_NAME1,
                                           RC_VOLUME_NAME,
                                           REMOTE_COPY_TARGETS)
        resp = self.cl.getRemoteCopyGroup(REMOTE_COPY_GROUP_NAME1)
        volumes = resp['volumes']
        self.assertEqual(RC_VOLUME_NAME, volumes[0]['name'])

        # Start remote copy for the group
        self.cl.startRemoteCopy(REMOTE_COPY_GROUP_NAME1)
        resp = self.cl.getRemoteCopyGroup(REMOTE_COPY_GROUP_NAME1)
        targets = resp['targets']
        self.assertEqual(RCOPY_STARTED, targets[0]['state'])

        # Synchronize the remote copy group
        self.cl.synchronizeRemoteCopyGroup(REMOTE_COPY_GROUP_NAME1)
        resp = self.cl.getRemoteCopyGroup(REMOTE_COPY_GROUP_NAME1)
        targets = resp['targets']
        assert targets[0]['groupLastSyncTime'] is not None

        self.printFooter('synchronize_remote_copy_group')

    @unittest.skipIf(is_live_test(), SKIP_RCOPY_MESSAGE)
    def test_21_failover_remote_copy_group(self):
        self.printHeader('failover_remote_copy_group')

        # Create empty remote copy group
        self.cl.createRemoteCopyGroup(REMOTE_COPY_GROUP_NAME1,
                                      REMOTE_COPY_TARGETS,
                                      optional={"domain": DOMAIN})

        resp = self.cl.getRemoteCopyGroup(REMOTE_COPY_GROUP_NAME1)
        self.assertEqual(REMOTE_COPY_GROUP_NAME1, resp['name'])

        # Create volume
        optional = {'comment': 'test volume', 'tpvv': True}
        self.cl.createVolume(RC_VOLUME_NAME, CPG_NAME1, SIZE, optional)

        # Add volume to remote copy group
        self.cl.addVolumeToRemoteCopyGroup(REMOTE_COPY_GROUP_NAME1,
                                           RC_VOLUME_NAME,
                                           REMOTE_COPY_TARGETS)
        resp = self.cl.getRemoteCopyGroup(REMOTE_COPY_GROUP_NAME1)
        volumes = resp['volumes']
        self.assertEqual(RC_VOLUME_NAME, volumes[0]['name'])

        # Start remote copy for the group
        self.cl.startRemoteCopy(REMOTE_COPY_GROUP_NAME1)
        resp = self.cl.getRemoteCopyGroup(REMOTE_COPY_GROUP_NAME1)
        targets = resp['targets']
        self.assertEqual(RCOPY_STARTED, targets[0]['state'])

        # Failover remote copy group
        self.cl.recoverRemoteCopyGroupFromDisaster(REMOTE_COPY_GROUP_NAME1,
                                                   FAILOVER_GROUP)
        resp = self.cl.getRemoteCopyGroup(REMOTE_COPY_GROUP_NAME1)
        self.assertEqual(True, resp['roleReversed'])

        self.printFooter('failover_remote_copy_group')

    @unittest.skipIf(no_remote_copy(), SKIP_FLASK_RCOPY_MESSAGE)
    def test_22_create_remote_copy_group(self):
        self.printHeader('create_remote_copy_group')

        # Create empty remote copy group
        targets = [{"targetName": self.secondary_target_name,
                    "mode": 2,
                    "userCPG": CPG_NAME1,
                    "snapCPG": CPG_NAME1}]
        optional = {'localSnapCPG': CPG_NAME1,
                    'localUserCPG': CPG_NAME1,
                    'domain': DOMAIN}
        self.cl.createRemoteCopyGroup(REMOTE_COPY_GROUP_NAME1,
                                      targets,
                                      optional=optional)

        resp = self.cl.getRemoteCopyGroup(REMOTE_COPY_GROUP_NAME1)
        self.assertEqual(REMOTE_COPY_GROUP_NAME1, resp['name'])

        # Check remote copy group on the secondary array
        info = self.cl.getStorageSystemInfo()
        client_id = str(info['id'])
        target_rcg_name = REMOTE_COPY_GROUP_NAME1 + ".r" + client_id
        resp = self.secondary_cl.getRemoteCopyGroup(target_rcg_name)
        self.assertEqual(target_rcg_name, resp['name'])

    @unittest.skipIf(no_remote_copy(), SKIP_FLASK_RCOPY_MESSAGE)
    def test_22_delete_remote_copy_group(self):
        self.printHeader('delete_remote_copy_group')

        # Create empty remote copy group
        targets = [{"targetName": self.secondary_target_name,
                    "mode": 2,
                    "userCPG": CPG_NAME1,
                    "snapCPG": CPG_NAME1}]
        optional = {'localSnapCPG': CPG_NAME1,
                    'localUserCPG': CPG_NAME1,
                    'domain': DOMAIN}
        self.cl.createRemoteCopyGroup(REMOTE_COPY_GROUP_NAME1,
                                      targets,
                                      optional=optional)

        resp = self.cl.getRemoteCopyGroup(REMOTE_COPY_GROUP_NAME1)
        self.assertEqual(REMOTE_COPY_GROUP_NAME1, resp['name'])

        # Check remote copy group on the secondary array
        info = self.cl.getStorageSystemInfo()
        client_id = str(info['id'])
        target_rcg_name = REMOTE_COPY_GROUP_NAME1 + ".r" + client_id
        resp = self.secondary_cl.getRemoteCopyGroup(target_rcg_name)
        self.assertEqual(target_rcg_name, resp['name'])

        # Delete remote copy group
        self.cl.removeRemoteCopyGroup(REMOTE_COPY_GROUP_NAME1)

        self.assertRaises(
            exceptions.HTTPNotFound,
            self.cl.getRemoteCopyGroup,
            REMOTE_COPY_GROUP_NAME1
        )

        # Check remote copy does not exist on target array
        self.assertRaises(
            exceptions.HTTPNotFound,
            self.secondary_cl.getRemoteCopyGroup,
            REMOTE_COPY_GROUP_NAME1
        )

        self.printFooter('create_delete_copy_group')

    @unittest.skipIf(no_remote_copy(), SKIP_FLASK_RCOPY_MESSAGE)
    def test_22_modify_remote_copy_group(self):
        self.printHeader('modify_remote_copy_group')

        # Create empty remote copy group
        targets = [{"targetName": self.secondary_target_name,
                    "mode": 2,
                    "userCPG": CPG_NAME1,
                    "snapCPG": CPG_NAME1}]
        optional = {'localSnapCPG': CPG_NAME1,
                    'localUserCPG': CPG_NAME1,
                    'domain': DOMAIN}
        self.cl.createRemoteCopyGroup(REMOTE_COPY_GROUP_NAME1,
                                      targets,
                                      optional=optional)

        resp = self.cl.getRemoteCopyGroup(REMOTE_COPY_GROUP_NAME1)
        self.assertEqual(REMOTE_COPY_GROUP_NAME1, resp['name'])

        # Check remote copy group on the secondary array
        info = self.cl.getStorageSystemInfo()
        client_id = str(info['id'])
        target_rcg_name = REMOTE_COPY_GROUP_NAME1 + ".r" + client_id
        resp = self.secondary_cl.getRemoteCopyGroup(target_rcg_name)
        self.assertEqual(target_rcg_name, resp['name'])

        # Modify the remote copy group
        targets = [{'targetName': self.secondary_target_name,
                    'syncPeriod': 300}]
        self.cl.modifyRemoteCopyGroup(REMOTE_COPY_GROUP_NAME1,
                                      {'targets': targets})
        resp = self.cl.getRemoteCopyGroup(REMOTE_COPY_GROUP_NAME1)
        targets = resp['targets']
        self.assertEqual(300, targets[0]['syncPeriod'])

        # Check modification on target array
        resp = self.secondary_cl.getRemoteCopyGroup(target_rcg_name)
        targets = resp['targets']
        self.assertEqual(300, targets[0]['syncPeriod'])

        self.printFooter('modify_remote_copy_group')

    @unittest.skipIf(no_remote_copy(), SKIP_FLASK_RCOPY_MESSAGE)
    def test_22_add_volume_to_remote_copy_group(self):
        self.printHeader('add_volume_to_remote_copy_group')

        # Create empty remote copy group
        targets = [{"targetName": self.secondary_target_name,
                    "mode": 2,
                    "userCPG": CPG_NAME1,
                    "snapCPG": CPG_NAME1}]
        optional = {'localSnapCPG': CPG_NAME1,
                    'localUserCPG': CPG_NAME1,
                    'domain': DOMAIN}
        self.cl.createRemoteCopyGroup(REMOTE_COPY_GROUP_NAME1,
                                      targets,
                                      optional=optional)

        resp = self.cl.getRemoteCopyGroup(REMOTE_COPY_GROUP_NAME1)
        self.assertEqual(REMOTE_COPY_GROUP_NAME1, resp['name'])

        # Check remote copy group on the secondary array
        info = self.cl.getStorageSystemInfo()
        client_id = str(info['id'])
        target_rcg_name = REMOTE_COPY_GROUP_NAME1 + ".r" + client_id
        resp = self.secondary_cl.getRemoteCopyGroup(target_rcg_name)
        self.assertEqual(target_rcg_name, resp['name'])

        # Create volume
        optional = {'comment': 'test volume', 'tpvv': True,
                    'snapCPG': CPG_NAME1}
        self.cl.createVolume(RC_VOLUME_NAME, CPG_NAME1, SIZE,
                             optional)

        # Add volume to remote copy group
        targets = [{'targetName': self.secondary_target_name,
                    'secVolumeName': RC_VOLUME_NAME}]
        optional = {'volumeAutoCreation': True}
        self.cl.addVolumeToRemoteCopyGroup(REMOTE_COPY_GROUP_NAME1,
                                           RC_VOLUME_NAME,
                                           targets,
                                           optional=optional)
        resp = self.cl.getRemoteCopyGroup(REMOTE_COPY_GROUP_NAME1)
        volumes = resp['volumes']
        self.assertEqual(RC_VOLUME_NAME, volumes[0]['localVolumeName'])
        remote_volumes = volumes[0]['remoteVolumes']
        self.assertEqual(RC_VOLUME_NAME, remote_volumes[0]['remoteVolumeName'])

        self.printFooter('add_volume_to_remote_copy_group')

    @unittest.skipIf(no_remote_copy(), SKIP_FLASK_RCOPY_MESSAGE)
    def test_22_add_volume_to_remote_copy_group_nonExistVolume(self):
        self.printHeader('add_volume_to_remote_copy_group_nonExistVolume')

        # Create empty remote copy group
        targets = [{"targetName": self.secondary_target_name,
                    "mode": 2,
                    "userCPG": CPG_NAME1,
                    "snapCPG": CPG_NAME1}]
        optional = {'localSnapCPG': CPG_NAME1,
                    'localUserCPG': CPG_NAME1,
                    'domain': DOMAIN}
        self.cl.createRemoteCopyGroup(REMOTE_COPY_GROUP_NAME1,
                                      targets,
                                      optional=optional)

        resp = self.cl.getRemoteCopyGroup(REMOTE_COPY_GROUP_NAME1)
        self.assertEqual(REMOTE_COPY_GROUP_NAME1, resp['name'])

        # Check remote copy group on the secondary array
        info = self.cl.getStorageSystemInfo()
        client_id = str(info['id'])
        target_rcg_name = REMOTE_COPY_GROUP_NAME1 + ".r" + client_id
        resp = self.secondary_cl.getRemoteCopyGroup(target_rcg_name)
        self.assertEqual(target_rcg_name, resp['name'])

        # Add non existent volume to remote copy group
        targets = [{'targetName': self.secondary_target_name,
                    'secVolumeName': RC_VOLUME_NAME}]
        self.assertRaises(
            exceptions.HTTPNotFound,
            self.cl.addVolumeToRemoteCopyGroup,
            REMOTE_COPY_GROUP_NAME1,
            'BAD_VOLUME_NAME',
            targets
        )

        self.printFooter('add_volume_to_remote_copy_group_nonExistVolume')

    @unittest.skipIf(no_remote_copy(), SKIP_FLASK_RCOPY_MESSAGE)
    def test_22_remove_volume_from_remote_copy_group(self):
        self.printHeader('remove_volume_from_remote_copy_group')

        # Create empty remote copy group
        targets = [{"targetName": self.secondary_target_name,
                    "mode": 2,
                    "userCPG": CPG_NAME1,
                    "snapCPG": CPG_NAME1}]
        optional = {'localSnapCPG': CPG_NAME1,
                    'localUserCPG': CPG_NAME1,
                    'domain': DOMAIN}
        self.cl.createRemoteCopyGroup(REMOTE_COPY_GROUP_NAME1,
                                      targets,
                                      optional=optional)

        resp = self.cl.getRemoteCopyGroup(REMOTE_COPY_GROUP_NAME1)
        self.assertEqual(REMOTE_COPY_GROUP_NAME1, resp['name'])

        # Create volume
        optional = {'comment': 'test volume', 'tpvv': True,
                    'snapCPG': CPG_NAME1}
        self.cl.createVolume(RC_VOLUME_NAME, CPG_NAME1, SIZE,
                             optional)

        # Add volume to remote copy group
        targets = [{'targetName': self.secondary_target_name,
                    'secVolumeName': RC_VOLUME_NAME}]
        optional = {'volumeAutoCreation': True}
        self.cl.addVolumeToRemoteCopyGroup(REMOTE_COPY_GROUP_NAME1,
                                           RC_VOLUME_NAME,
                                           targets,
                                           optional=optional)
        resp = self.cl.getRemoteCopyGroup(REMOTE_COPY_GROUP_NAME1)
        volumes = resp['volumes']
        self.assertEqual(RC_VOLUME_NAME, volumes[0]['localVolumeName'])
        remote_volumes = volumes[0]['remoteVolumes']
        self.assertEqual(RC_VOLUME_NAME, remote_volumes[0]['remoteVolumeName'])

        # Remove volume from remote copy group
        self.cl.removeVolumeFromRemoteCopyGroup(REMOTE_COPY_GROUP_NAME1,
                                                RC_VOLUME_NAME,
                                                removeFromTarget=True)
        resp = self.cl.getRemoteCopyGroup(REMOTE_COPY_GROUP_NAME1)
        volumes = resp['volumes']
        self.assertEqual([], volumes)

        # Check volume does not exist on target array
        self.assertRaises(
            exceptions.HTTPNotFound,
            self.secondary_cl.getVolume,
            RC_VOLUME_NAME
        )

        self.printFooter('remove_volume_from_remote_copy_group')

    @unittest.skipIf(no_remote_copy(), SKIP_FLASK_RCOPY_MESSAGE)
    def test_22_start_remote_copy(self):
        self.printHeader('start_remote_copy')

        # Create empty remote copy group
        targets = [{"targetName": self.secondary_target_name,
                    "mode": 2,
                    "userCPG": CPG_NAME1,
                    "snapCPG": CPG_NAME1}]
        optional = {'localSnapCPG': CPG_NAME1,
                    'localUserCPG': CPG_NAME1,
                    'domain': DOMAIN}
        self.cl.createRemoteCopyGroup(REMOTE_COPY_GROUP_NAME1,
                                      targets,
                                      optional=optional)

        resp = self.cl.getRemoteCopyGroup(REMOTE_COPY_GROUP_NAME1)
        self.assertEqual(REMOTE_COPY_GROUP_NAME1, resp['name'])

        # Create volume
        optional = {'comment': 'test volume', 'tpvv': True,
                    'snapCPG': CPG_NAME1}
        self.cl.createVolume(RC_VOLUME_NAME, CPG_NAME1, SIZE,
                             optional)

        # Add volume to remote copy group
        targets = [{'targetName': self.secondary_target_name,
                    'secVolumeName': RC_VOLUME_NAME}]
        optional = {'volumeAutoCreation': True}
        self.cl.addVolumeToRemoteCopyGroup(REMOTE_COPY_GROUP_NAME1,
                                           RC_VOLUME_NAME,
                                           targets,
                                           optional=optional)
        resp = self.cl.getRemoteCopyGroup(REMOTE_COPY_GROUP_NAME1)
        volumes = resp['volumes']
        self.assertEqual(RC_VOLUME_NAME, volumes[0]['localVolumeName'])
        remote_volumes = volumes[0]['remoteVolumes']
        self.assertEqual(RC_VOLUME_NAME, remote_volumes[0]['remoteVolumeName'])

        # Start remote copy for the group
        self.cl.startRemoteCopy(REMOTE_COPY_GROUP_NAME1)
        resp = self.cl.getRemoteCopyGroup(REMOTE_COPY_GROUP_NAME1)
        targets = resp['targets']
        self.assertEqual(RCOPY_STARTED, targets[0]['state'])

        self.printFooter('start_remote_copy')

    @unittest.skipIf(no_remote_copy(), SKIP_FLASK_RCOPY_MESSAGE)
    def test_22_stop_remote_copy(self):
        self.printHeader('start_remote_copy')

        # Create empty remote copy group
        targets = [{"targetName": self.secondary_target_name,
                    "mode": 2,
                    "userCPG": CPG_NAME1,
                    "snapCPG": CPG_NAME1}]
        optional = {'localSnapCPG': CPG_NAME1,
                    'localUserCPG': CPG_NAME1,
                    'domain': DOMAIN}
        self.cl.createRemoteCopyGroup(REMOTE_COPY_GROUP_NAME1,
                                      targets,
                                      optional=optional)

        resp = self.cl.getRemoteCopyGroup(REMOTE_COPY_GROUP_NAME1)
        self.assertEqual(REMOTE_COPY_GROUP_NAME1, resp['name'])

        # Create volume
        optional = {'comment': 'test volume', 'tpvv': True,
                    'snapCPG': CPG_NAME1}
        self.cl.createVolume(RC_VOLUME_NAME, CPG_NAME1, SIZE,
                             optional)

        # Add volume to remote copy group
        targets = [{'targetName': self.secondary_target_name,
                    'secVolumeName': RC_VOLUME_NAME}]
        optional = {'volumeAutoCreation': True}
        self.cl.addVolumeToRemoteCopyGroup(REMOTE_COPY_GROUP_NAME1,
                                           RC_VOLUME_NAME,
                                           targets,
                                           optional=optional)
        resp = self.cl.getRemoteCopyGroup(REMOTE_COPY_GROUP_NAME1)
        volumes = resp['volumes']
        self.assertEqual(RC_VOLUME_NAME, volumes[0]['localVolumeName'])
        remote_volumes = volumes[0]['remoteVolumes']
        self.assertEqual(RC_VOLUME_NAME, remote_volumes[0]['remoteVolumeName'])

        # Start remote copy for the group
        self.cl.startRemoteCopy(REMOTE_COPY_GROUP_NAME1)
        resp = self.cl.getRemoteCopyGroup(REMOTE_COPY_GROUP_NAME1)
        targets = resp['targets']
        self.assertEqual(RCOPY_STARTED, targets[0]['state'])

        # Stop remote copy for the group
        self.cl.stopRemoteCopy(REMOTE_COPY_GROUP_NAME1)
        resp = self.cl.getRemoteCopyGroup(REMOTE_COPY_GROUP_NAME1)
        targets = resp['targets']
        self.assertEqual(RCOPY_STOPPED, targets[0]['state'])

        self.printFooter('start_remote_copy')

    @unittest.skipIf(no_remote_copy(), SKIP_FLASK_RCOPY_MESSAGE)
    def test_22_synchronize_remote_copy_group(self):
        self.printHeader('synchronize_remote_copy_group')

        # Create empty remote copy group
        targets = [{"targetName": self.secondary_target_name,
                    "mode": 2,
                    "userCPG": CPG_NAME1,
                    "snapCPG": CPG_NAME1}]
        optional = {'localSnapCPG': CPG_NAME1,
                    'localUserCPG': CPG_NAME1,
                    'domain': DOMAIN}
        self.cl.createRemoteCopyGroup(REMOTE_COPY_GROUP_NAME1,
                                      targets,
                                      optional=optional)

        resp = self.cl.getRemoteCopyGroup(REMOTE_COPY_GROUP_NAME1)
        self.assertEqual(REMOTE_COPY_GROUP_NAME1, resp['name'])

        # Create volume
        optional = {'comment': 'test volume', 'tpvv': True,
                    'snapCPG': CPG_NAME1}
        self.cl.createVolume(RC_VOLUME_NAME, CPG_NAME1, SIZE,
                             optional)

        # Add volume to remote copy group
        targets = [{'targetName': self.secondary_target_name,
                    'secVolumeName': RC_VOLUME_NAME}]
        optional = {'volumeAutoCreation': True}
        self.cl.addVolumeToRemoteCopyGroup(REMOTE_COPY_GROUP_NAME1,
                                           RC_VOLUME_NAME,
                                           targets,
                                           optional=optional)
        resp = self.cl.getRemoteCopyGroup(REMOTE_COPY_GROUP_NAME1)
        volumes = resp['volumes']
        self.assertEqual(RC_VOLUME_NAME, volumes[0]['localVolumeName'])
        remote_volumes = volumes[0]['remoteVolumes']
        self.assertEqual(RC_VOLUME_NAME, remote_volumes[0]['remoteVolumeName'])

        # Start remote copy for the group
        self.cl.startRemoteCopy(REMOTE_COPY_GROUP_NAME1)
        resp = self.cl.getRemoteCopyGroup(REMOTE_COPY_GROUP_NAME1)
        targets = resp['targets']
        self.assertEqual(RCOPY_STARTED, targets[0]['state'])

        # Synchronize the remote copy group
        self.cl.synchronizeRemoteCopyGroup(REMOTE_COPY_GROUP_NAME1)
        resp = self.cl.getRemoteCopyGroup(REMOTE_COPY_GROUP_NAME1)
        targets = resp['targets']
        assert targets[0]['groupLastSyncTime'] is not None

        self.printFooter('synchronize_remote_copy_group')

    @unittest.skipIf(no_remote_copy(), SKIP_FLASK_RCOPY_MESSAGE)
    def test_22_failover_remote_copy_group(self):
        self.printHeader('failover_remote_copy_group')

        # Create empty remote copy group
        targets = [{"targetName": self.secondary_target_name,
                    "mode": 2,
                    "userCPG": CPG_NAME1,
                    "snapCPG": CPG_NAME1}]
        optional = {'localSnapCPG': CPG_NAME1,
                    'localUserCPG': CPG_NAME1,
                    'domain': DOMAIN}
        self.cl.createRemoteCopyGroup(REMOTE_COPY_GROUP_NAME1,
                                      targets,
                                      optional=optional)

        resp = self.cl.getRemoteCopyGroup(REMOTE_COPY_GROUP_NAME1)
        self.assertEqual(REMOTE_COPY_GROUP_NAME1, resp['name'])

        # Create volume
        optional = {'comment': 'test volume', 'tpvv': True,
                    'snapCPG': CPG_NAME1}
        self.cl.createVolume(RC_VOLUME_NAME, CPG_NAME1, SIZE,
                             optional)

        # Add volume to remote copy group
        targets = [{'targetName': self.secondary_target_name,
                    'secVolumeName': RC_VOLUME_NAME}]
        optional = {'volumeAutoCreation': True}
        self.cl.addVolumeToRemoteCopyGroup(REMOTE_COPY_GROUP_NAME1,
                                           RC_VOLUME_NAME,
                                           targets,
                                           optional=optional)
        resp = self.cl.getRemoteCopyGroup(REMOTE_COPY_GROUP_NAME1)
        volumes = resp['volumes']
        self.assertEqual(RC_VOLUME_NAME, volumes[0]['localVolumeName'])
        remote_volumes = volumes[0]['remoteVolumes']
        self.assertEqual(RC_VOLUME_NAME, remote_volumes[0]['remoteVolumeName'])

        # Start remote copy for the group
        self.cl.startRemoteCopy(REMOTE_COPY_GROUP_NAME1)
        resp = self.cl.getRemoteCopyGroup(REMOTE_COPY_GROUP_NAME1)
        targets = resp['targets']
        self.assertEqual(RCOPY_STARTED, targets[0]['state'])

        # Stop remote copy for the group
        self.cl.stopRemoteCopy(REMOTE_COPY_GROUP_NAME1)
        resp = self.cl.getRemoteCopyGroup(REMOTE_COPY_GROUP_NAME1)
        targets = resp['targets']
        self.assertEqual(RCOPY_STOPPED, targets[0]['state'])

        # Failover remote copy group
        info = self.cl.getStorageSystemInfo()
        client_id = str(info['id'])
        target_rcg_name = REMOTE_COPY_GROUP_NAME1 + ".r" + client_id
        self.secondary_cl.recoverRemoteCopyGroupFromDisaster(
            target_rcg_name, FAILOVER_GROUP)
        resp = self.secondary_cl.getRemoteCopyGroup(target_rcg_name)
        targets = resp['targets']
        self.assertEqual(True, targets[0]['roleReversed'])

        # Restore the remote copy group
        self.secondary_cl.recoverRemoteCopyGroupFromDisaster(
            target_rcg_name, RESTORE_GROUP)
        # Let the restore take affect
        time.sleep(10)

        self.printFooter('failover_remote_copy_group')

    def test_23_get_volume_snapshots(self):
        # Create volume and snaphot it
        optional = {'snapCPG': CPG_NAME1}
        self.cl.createVolume(VOLUME_NAME1, CPG_NAME1, SIZE, optional)

        self.cl.createSnapshot(SNAP_NAME1, VOLUME_NAME1)
        self.cl.createSnapshot(SNAP_NAME2, VOLUME_NAME1)

        # Get the volumes snapshots
        snapshots = self.cl.getVolumeSnapshots(VOLUME_NAME1)

        # Set snapshot names. If the test is not against a live array, we
        # need to add the snapshot suffix.
        if not is_live_test():
            snapshots[0] = snapshots[0] + hpe3parbase.TIME
            snapshots[1] = snapshots[1] + hpe3parbase.TIME

        # If the volume has snapshots, their names will be returned as
        # a list
        self.assertEqual([SNAP_NAME1, SNAP_NAME2], snapshots)

        # Test where volume does not exist
        snapshots = self.cl.getVolumeSnapshots("BAD_VOL")
        # An empty list is returned if the volume does not exist
        self.assertEqual([], snapshots)

    def test_24_set_qos(self):
        self.printHeader('set_qos')
        self.cl.createVolumeSet(VOLUME_SET_NAME4,
                                comment="Unit test volume set 4")

        self.assertRaises(
            exceptions.SetQOSRuleException,
            self.cl.setQOSRule,
            VOLUME_SET_NAME4)

        max_io = 300
        max_bw = 1024
        self.cl.setQOSRule(VOLUME_SET_NAME4, max_io, max_bw)
        self.cl.setQOSRule(VOLUME_SET_NAME4, max_io)
        self.cl.setQOSRule(VOLUME_SET_NAME4, max_bw)

        self.printFooter('set_qos')

    def test_25_promote_virtual_copy(self):
        self.printHeader('promote_virtual_copy')

        optional = {'snapCPG': CPG_NAME1}
        self.cl.createVolume(VOLUME_NAME1, CPG_NAME1, SIZE, optional)
        # add one
        self.cl.createSnapshot(SNAP_NAME1, VOLUME_NAME1)
        # no API to get and check

        resp = self.cl.promoteVirtualCopy(SNAP_NAME1)
        self.assertIsNotNone(resp['taskid'])

        self.printFooter('promote_virtual_copy')

    @unittest.skipIf(is_live_test(), SKIP_RCOPY_MESSAGE)
    def test_25_promote_virtual_copy_on_replicated_volume(self):
        self.printHeader('promote_virtual_copy_on_replicated_volume')

        # Create empty remote copy group
        self.cl.createRemoteCopyGroup(REMOTE_COPY_GROUP_NAME1,
                                      REMOTE_COPY_TARGETS,
                                      optional={"domain": DOMAIN})

        resp = self.cl.getRemoteCopyGroup(REMOTE_COPY_GROUP_NAME1)
        self.assertEqual(REMOTE_COPY_GROUP_NAME1, resp['name'])

        # Create volume
        optional = {'comment': 'test volume', 'tpvv': True}
        self.cl.createVolume(RC_VOLUME_NAME, CPG_NAME1, SIZE, optional)

        # Add volume to remote copy group
        self.cl.addVolumeToRemoteCopyGroup(REMOTE_COPY_GROUP_NAME1,
                                           RC_VOLUME_NAME,
                                           REMOTE_COPY_TARGETS)
        resp = self.cl.getRemoteCopyGroup(REMOTE_COPY_GROUP_NAME1)
        volumes = resp['volumes']
        self.assertEqual(RC_VOLUME_NAME, volumes[0]['name'])

        self.cl.createSnapshot(SNAP_NAME1, RC_VOLUME_NAME)

        # Stop remote copy for the group
        self.cl.stopRemoteCopy(REMOTE_COPY_GROUP_NAME1)
        resp = self.cl.getRemoteCopyGroup(REMOTE_COPY_GROUP_NAME1)
        targets = resp['targets']
        self.assertEqual(RCOPY_STOPPED, targets[0]['state'])

        optional = {'allowRemoteCopyParent': True}
        resp = self.cl.promoteVirtualCopy(SNAP_NAME1, optional)
        self.assertIsNotNone(resp['taskid'])

        # Start remote copy for the group
        self.cl.startRemoteCopy(REMOTE_COPY_GROUP_NAME1)
        resp = self.cl.getRemoteCopyGroup(REMOTE_COPY_GROUP_NAME1)
        targets = resp['targets']
        self.assertEqual(RCOPY_STARTED, targets[0]['state'])

        self.printFooter('promote_virtual_copy_on_replicated_volume')

    @unittest.skipIf(is_live_test(), SKIP_RCOPY_MESSAGE)
    def test_25_promote_virtual_copy_with_bad_param(self):
        self.printHeader('promote_virtual_copy_with_bad_param')

        self.cl.createVolume(VOLUME_NAME1, CPG_NAME1, SIZE)
        # add one
        self.cl.createSnapshot(SNAP_NAME1, VOLUME_NAME1)
        # no API to get and check

        optional = {'online': True,
                    'allowRemoteCopyParent': True,
                    'priority': 1}
        self.assertRaises(
            exceptions.HTTPConflict,
            self.cl.promoteVirtualCopy,
            SNAP_NAME1,
            optional
        )

        self.printFooter('promote_virtual_copy_with_bad_param')

    @unittest.skipIf(is_live_test(), SKIP_RCOPY_MESSAGE)
    def test_25_promote_vcopy_on_rep_vol_with_bad_param(self):
        self.printHeader('promote_vcopy_on_rep_vol_with_bad_param')

        # Create empty remote copy group
        self.cl.createRemoteCopyGroup(REMOTE_COPY_GROUP_NAME1,
                                      REMOTE_COPY_TARGETS,
                                      optional={"domain": DOMAIN})

        resp = self.cl.getRemoteCopyGroup(REMOTE_COPY_GROUP_NAME1)
        self.assertEqual(REMOTE_COPY_GROUP_NAME1, resp['name'])

        # Create volume
        optional = {'comment': 'test volume', 'tpvv': True}
        self.cl.createVolume(RC_VOLUME_NAME, CPG_NAME1, SIZE, optional)

        # Add volume to remote copy group
        self.cl.addVolumeToRemoteCopyGroup(REMOTE_COPY_GROUP_NAME1,
                                           RC_VOLUME_NAME,
                                           REMOTE_COPY_TARGETS)
        resp = self.cl.getRemoteCopyGroup(REMOTE_COPY_GROUP_NAME1)
        volumes = resp['volumes']
        self.assertEqual(RC_VOLUME_NAME, volumes[0]['name'])

        self.cl.createSnapshot(SNAP_NAME1, RC_VOLUME_NAME)

        # Stop remote copy for the group
        self.cl.stopRemoteCopy(REMOTE_COPY_GROUP_NAME1)
        resp = self.cl.getRemoteCopyGroup(REMOTE_COPY_GROUP_NAME1)
        targets = resp['targets']
        self.assertEqual(RCOPY_STOPPED, targets[0]['state'])

        self.assertRaises(
            exceptions.HTTPForbidden,
            self.cl.promoteVirtualCopy,
            SNAP_NAME1,
            optional
        )

        # Start remote copy for the group
        self.cl.startRemoteCopy(REMOTE_COPY_GROUP_NAME1)
        resp = self.cl.getRemoteCopyGroup(REMOTE_COPY_GROUP_NAME1)
        targets = resp['targets']
        self.assertEqual(RCOPY_STARTED, targets[0]['state'])

        self.printFooter('promote_vcopy_on_rep_vol_with_bad_param')

    @unittest.skipIf(is_live_test(), SKIP_RCOPY_MESSAGE)
    def test26_admit_rcopy_link(self):
        self.printHeader('admit_rcopy_link_test')
        res = self.cl.admitRemoteCopyLinks(TARGET_NAME,
                                           SOURCE_PORT,
                                           TARGET_PORT)
        self.assertEqual(res, [])
        self.printFooter('admit_rcopy_link_test')

    @unittest.skipIf(is_live_test(), SKIP_RCOPY_MESSAGE)
    def test27_dismiss_rcopy_link(self):
        self.printHeader('dismiss_rcopy_link_test')
        res = self.cl.dismissRemoteCopyLinks(TARGET_NAME,
                                             SOURCE_PORT,
                                             TARGET_PORT)
        self.assertEqual(res, [])
        self.printFooter('dismiss_rcopy_link_test')

    @unittest.skipIf(is_live_test(), SKIP_RCOPY_MESSAGE)
    def test28_start_rcopy(self):
        self.printHeader('start_rcopy_test')
        res = self.cl.startrCopy()
        self.assertEqual(res, [])
        self.printFooter('start_rcopy_test')

    @unittest.skipIf(is_live_test(), SKIP_RCOPY_MESSAGE)
    def test29_admit_rcopy_target(self):
        self.printHeader('admit_rcopy_target_test')
        res = self.cl.admitRemoteCopyTarget(TARGET_NAME,
                                            MODE,
                                            REMOTE_COPY_GROUP_NAME1)
        self.assertEqual(res, [])
        self.printFooter('admit_rcopy_target_test')

    @unittest.skipIf(is_live_test(), SKIP_RCOPY_MESSAGE)
    def test30_admit_rcopy_target(self):
        self.printHeader('admit_rcopy_target_test')
        res = self.cl.admitRemoteCopyTarget(TARGET_NAME,
                                            MODE,
                                            REMOTE_COPY_GROUP_NAME1,
                                            VOLUME_PAIR_LIST)
        self.assertEqual(res, [])
        self.printFooter('admit_rcopy_target_test')

<<<<<<< HEAD
    @unittest.skipIf(is_live_test(), SKIP_RCOPY_MESSAGE)
    def test31_dismiss_rcopy_target(self):
        self.printHeader('dismiss_rcopy_target_test')
        res = self.cl.dismissRemoteCopyTarget(TARGET_NAME,
                                              REMOTE_COPY_GROUP_NAME1)
        self.assertEqual(res, [])
        self.printFooter('dismiss_rcopy_target_test')
=======
    # TODO: Fix this later
    # @unittest.skipIf(is_live_test(), SKIP_RCOPY_MESSAGE)
    # def test31_dismiss_rcopy_target(self):
    #    self.printHeader('dismiss_rcopy_target_test')
    #    res = self.cl.dismissRemoteCopyTarget(TARGET_NAME,
    #                                          REMOTE_COPY_GROUP_NAME1)
    #    self.assertEqual(res, [])
    #    self.printFooter('dismiss_rcopy_target_test')
>>>>>>> 40b136f2

    @unittest.skipIf(is_live_test(), SKIP_RCOPY_MESSAGE)
    def test32_create_schedule(self):
        self.printHeader('create_schedule_test')
        cmd = "createsv -ro snap-" + VOLUME_NAME1 + " " + VOLUME_NAME1
        res = self.cl.createSchedule(SCHEDULE_NAME1, cmd, 'hourly')
        self.assertEqual(res, None)
        self.printFooter('create_schedule_test')

    @unittest.skipIf(is_live_test(), SKIP_RCOPY_MESSAGE)
    def test33_delete_schedule(self):
        self.printHeader('delete_schedule_test')
        res = self.cl.deleteSchedule(SCHEDULE_NAME1)
        self.assertEqual(res, None)
        self.printFooter('delete_schedule_test')

    @unittest.skipIf(is_live_test(), SKIP_RCOPY_MESSAGE)
    def test34_modify_schedule(self):
        self.printHeader('modify_schedule_test')
        res = self.cl.modifySchedule(SCHEDULE_NAME1,
                                     {'newName': SCHEDULE_NAME2})
        self.assertEqual(res, None)
        self.printFooter('modify_schedule_test')

    @unittest.skipIf(is_live_test(), SKIP_RCOPY_MESSAGE)
    def test35_suspend_schedule(self):
        self.printHeader('suspend_schedule_test')
        res = self.cl.suspendSchedule(SCHEDULE_NAME1)
        self.assertEqual(res, None)
        self.printFooter('suspend_schedule_test')

    @unittest.skipIf(is_live_test(), SKIP_RCOPY_MESSAGE)
    def test36_resume_schedule(self):
        self.printHeader('resume_schedule_test')
        res = self.cl.resumeSchedule(SCHEDULE_NAME1)
        self.assertEqual(res, None)
        self.printFooter('resume_schedule_test')

# testing
# suite = unittest.TestLoader().
#   loadTestsFromTestCase(HPE3ParClientVolumeTestCase)
# unittest.TextTestRunner(verbosity=2).run(suite)<|MERGE_RESOLUTION|>--- conflicted
+++ resolved
@@ -54,16 +54,10 @@
 FAILOVER_GROUP = 7
 RESTORE_GROUP = 10
 MODE = 'sync'
-<<<<<<< HEAD
-VOLUME_PAIR_LIST = [('primary_vol1', 'secondary_vol1'),
-                    ('primary_vol2', 'secondary_vol2')]
-=======
 VOLUME_PAIR_LIST = {'volumePairs': [{'sourceVolumeName': 'primary_vol1',
                                      'targetVolumeName': 'secondary_vol1'},
                                     {'sourceVolumeName': 'primary_vol2',
                                      'targetVolumeName': 'secondary_vol2'}]}
->>>>>>> 40b136f2
-
 
 def is_live_test():
     return config['TEST']['unit'].lower() == 'false'
@@ -2247,15 +2241,6 @@
         self.assertEqual(res, [])
         self.printFooter('admit_rcopy_target_test')
 
-<<<<<<< HEAD
-    @unittest.skipIf(is_live_test(), SKIP_RCOPY_MESSAGE)
-    def test31_dismiss_rcopy_target(self):
-        self.printHeader('dismiss_rcopy_target_test')
-        res = self.cl.dismissRemoteCopyTarget(TARGET_NAME,
-                                              REMOTE_COPY_GROUP_NAME1)
-        self.assertEqual(res, [])
-        self.printFooter('dismiss_rcopy_target_test')
-=======
     # TODO: Fix this later
     # @unittest.skipIf(is_live_test(), SKIP_RCOPY_MESSAGE)
     # def test31_dismiss_rcopy_target(self):
@@ -2264,7 +2249,6 @@
     #                                          REMOTE_COPY_GROUP_NAME1)
     #    self.assertEqual(res, [])
     #    self.printFooter('dismiss_rcopy_target_test')
->>>>>>> 40b136f2
 
     @unittest.skipIf(is_live_test(), SKIP_RCOPY_MESSAGE)
     def test32_create_schedule(self):
