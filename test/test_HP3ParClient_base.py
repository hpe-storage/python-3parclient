--- conflicted
+++ resolved
@@ -19,7 +19,6 @@
 sys.path.insert(0,os.path.realpath(os.path.abspath('../')))
 
 from hp3parclient import client, exceptions
-import argparse
 import unittest
 import subprocess
 import time
@@ -30,7 +29,6 @@
 # pip install nose-testconfig
 
 
-<<<<<<< HEAD
 class HP3ParClientBaseTestCase(unittest.TestCase):     
   
     #if have debug as second argument for the test
@@ -50,13 +48,6 @@
             
         if self.unitTest :
             self.cl = client.HP3ParClient(self.flask_url)
-=======
-         self.cl = client.HP3ParClient("http://localhost:5001/api/v1")
-#         self.cl = client.HP3ParClient("http://10.10.22.241:8008/api/v1")
-         if self.debug == 'debug':
-            self.cl.debug_rest(True)
-         else: 
->>>>>>> d557fb2c
             script = 'test_HP3ParMockServer_flask.py'
             path = "%s/%s" % (cwd, script)
             self.mockServer = subprocess.Popen([sys.executable, 
