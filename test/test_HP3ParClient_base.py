# vim: tabstop=4 shiftwidth=4 softtabstop=4
# Copyright 2009-2012 10gen, Inc.
#
# Licensed under the Apache License, Version 2.0 (the "License");
# you may not use this file except in compliance with the License.
# You may obtain a copy of the License at
#
# http://www.apache.org/licenses/LICENSE-2.0
#
# Unless required by applicable law or agreed to in writing, software
# distributed under the License is distributed on an "AS IS" BASIS,
# WITHOUT WARRANTIES OR CONDITIONS OF ANY KIND, either express or implied.
# See the License for the specific language governing permissions and
# limitations under the License.

"""Test base class of 3Par Client"""

import sys, os
sys.path.insert(0,os.path.realpath(os.path.abspath('../')))

from hp3parclient import client, exceptions
import unittest
import subprocess
import time
import pprint
import inspect
from testconfig import config

# pip install nose-testconfig

# e.g.
# nosetests test_HP3ParClient_host.py -v --tc-file config.ini


<<<<<<< HEAD
class HP3ParClientBaseTestCase(unittest.TestCase):     
  
    #if have debug as second argument for the test
    #for example, pythong test_HP3ParClient_CPG.py debug
    #need to manaully start test_HP3ParMockServer_flask.py before run 
    #test
    user = config['3PAR']['user']
    password = config['3PAR']['pass']
    flask_url = config['3PAR']['flask_url']
    url_3par = config['3PAR']['3par_url']
    debug = config['3PAR']['debug'].lower() == 'true'
    unitTest = config['3PAR']['unit'].lower() == 'true'
        
    def setUp(self):
            
        cwd = os.path.dirname(os.path.abspath(inspect.getfile(inspect.currentframe())))
            
        if self.unitTest :
            self.printHeader('Using flask ' + self.flask_url)
            self.cl = client.HP3ParClient(self.flask_url)
=======
         self.cl = client.HP3ParClient("http://localhost:5001/api/v1")
 #        self.cl = client.HP3ParClient("http://10.10.22.241:8008/api/v1")
         if self.debug == 'debug':
            self.cl.debug_rest(True)
         else: 
>>>>>>> cf92c3e8
            script = 'test_HP3ParMockServer_flask.py'
            path = "%s/%s" % (cwd, script)
            self.mockServer = subprocess.Popen([sys.executable, 
                                               path], 
                                               stdout=subprocess.PIPE, 
                                               stderr=subprocess.PIPE, 
                                               stdin=subprocess.PIPE)
            time.sleep(1) 
        else :
            self.printHeader('Using 3PAR ' + self.url_3par)
            self.cl = client.HP3ParClient(self.url_3par)
            
        if self.debug :
            self.cl.debug_rest(True)
         
        self.cl.login(self.user, self.password)

    def tearDown(self):
        self.cl.logout()
        if self.unitTest :
            #TODO: it seems to kill all the process except the last one...
            #don't know why 
            self.mockServer.kill()

    def printHeader(self, name):
        print "\n##Start testing '%s'" % name

    def printFooter(self, name):
        print "##Compeleted testing '%s\n" % name
        
    def findInDict(self, dic, key, value):
        for i in dic :
            if key in i and i[key] == value :
                return True
<|MERGE_RESOLUTION|>--- conflicted
+++ resolved
@@ -25,6 +25,7 @@
 import pprint
 import inspect
 from testconfig import config
+from urlparse import urlparse
 
 # pip install nose-testconfig
 
@@ -32,7 +33,6 @@
 # nosetests test_HP3ParClient_host.py -v --tc-file config.ini
 
 
-<<<<<<< HEAD
 class HP3ParClientBaseTestCase(unittest.TestCase):     
   
     #if have debug as second argument for the test
@@ -53,20 +53,27 @@
         if self.unitTest :
             self.printHeader('Using flask ' + self.flask_url)
             self.cl = client.HP3ParClient(self.flask_url)
-=======
-         self.cl = client.HP3ParClient("http://localhost:5001/api/v1")
- #        self.cl = client.HP3ParClient("http://10.10.22.241:8008/api/v1")
-         if self.debug == 'debug':
-            self.cl.debug_rest(True)
-         else: 
->>>>>>> cf92c3e8
+            parsed_url = urlparse(self.flask_url)
+            userArg = '-user=%s' % self.user
+            passwordArg = '-password=%s' % self.password
+            portArg = '-port=%s' % parsed_url.port
+            args = '-user %s -password %s -port %s' % (self.user, 
+                                                       self.password, 
+                                                       parsed_url.port)
             script = 'test_HP3ParMockServer_flask.py'
             path = "%s/%s" % (cwd, script)
-            self.mockServer = subprocess.Popen([sys.executable, 
-                                               path], 
-                                               stdout=subprocess.PIPE, 
-                                               stderr=subprocess.PIPE, 
-                                               stdin=subprocess.PIPE)
+            try :
+                self.mockServer = subprocess.Popen([sys.executable, 
+                                                    path, 
+                                                    userArg,
+                                                    passwordArg,
+                                                    portArg], 
+                                               #stdout=subprocess.PIPE, 
+                                               #stderr=subprocess.PIPE, 
+                                               #stdin=subprocess.PIPE
+                                               )
+            except Exception as e:
+                pass
             time.sleep(1) 
         else :
             self.printHeader('Using 3PAR ' + self.url_3par)
