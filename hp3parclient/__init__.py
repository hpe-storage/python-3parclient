--- conflicted
+++ resolved
@@ -22,11 +22,7 @@
 
 """
 
-<<<<<<< HEAD
-version_tuple = (2, 9, 2)
-=======
 version_tuple = (3, 0, 0)
->>>>>>> 64b1337e
 
 def get_version_string():
     if isinstance(version_tuple[-1], str):
