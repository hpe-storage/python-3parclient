# (c) Copyright 2012-2014 Hewlett Packard Development Company, L.P.
# All Rights Reserved.
#
#    Licensed under the Apache License, Version 2.0 (the "License"); you may
#    not use this file except in compliance with the License. You may obtain
#    a copy of the License at
#
#         http://www.apache.org/licenses/LICENSE-2.0
#
#    Unless required by applicable law or agreed to in writing, software
#    distributed under the License is distributed on an "AS IS" BASIS, WITHOUT
#    WARRANTIES OR CONDITIONS OF ANY KIND, either express or implied. See the
#    License for the specific language governing permissions and limitations
#    under the License.
<<<<<<< HEAD
""" HP3Par REST Client.
=======
""" HP3PAR REST Client.
>>>>>>> 64b1337e

.. module: client
.. moduleauthor: Walter A. Boring IV
.. moduleauthor: Kurt Martin

:Author: Walter A. Boring IV
:Description: This is the 3PAR Client that talks to 3PAR's REST WSAPI Service.
It provides the ability to provision 3PAR volumes, VLUNs, CPGs.  This version
also supports running actions on the 3PAR that use SSH.

This client requires and works with 3PAR InForm 3.1.3 firmware

"""
import re
import time
<<<<<<< HEAD
=======

try:
    # For Python 3.0 and later
    from urlib.parse import quote
except ImportError:
    # Fall back to Python 2's urllib2
    from urllib2 import quote
>>>>>>> 64b1337e

from hp3parclient import exceptions, http, ssh


class HP3ParClient(object):
<<<<<<< HEAD

    """ The 3PAR REST API Client.

=======

    """ The 3PAR REST API Client.

>>>>>>> 64b1337e
    :param api_url: The url to the WSAPI service on 3PAR
                    ie. http://<3par server>:8080/api/v1
    :type api_url: str

    """

    PORT_MODE_TARGET = 2
    PORT_MODE_INITIATOR = 3
    PORT_MODE_PEER = 4

    PORT_TYPE_HOST = 1
    PORT_TYPE_DISK = 2
    PORT_TYPE_FREE = 3
    PORT_TYPE_RCIP = 6
    PORT_TYPE_ISCSI = 7

    PORT_PROTO_FC = 1
    PORT_PROTO_ISCSI = 2
    PORT_PROTO_IP = 4

    PORT_STATE_READY = 4
    PORT_STATE_SYNC = 5
    PORT_STATE_OFFLINE = 10

    HOST_EDIT_ADD = 1
    HOST_EDIT_REMOVE = 2

    SET_MEM_ADD = 1
    SET_MEM_REMOVE = 2

    STOP_PHYSICAL_COPY = 1
    RESYNC_PHYSICAL_COPY = 2
    GROW_VOLUME = 3

    TARGET_TYPE_VVSET = 1
    TARGET_TYPE_SYS = 2

    PRIORITY_LOW = 1
    PRIORITY_NORMAL = 2
    PRIORITY_HIGH = 3

    TASK_DONE = 1
    TASK_ACTIVE = 2
    TASK_CANCELLED = 3
    TASK_FAILED = 4

    # build contains major minor mj=3 min=01 main=03 build=168
    HP3PAR_WS_MIN_BUILD_VERSION = 30103168

    def __init__(self, api_url):
        self.api_url = api_url
        self.http = http.HTTPJSONRESTClient(self.api_url)
        api_version = None
        self.ssh = None
        try:
            api_version = self.getWsApiVersion()
        except Exception:
            msg = ('Either, the 3PAR WS is not running or the'
                   ' version of the WS is invalid.')
            raise exceptions.UnsupportedVersion(msg)

        # Note the build contains major, minor, maintenance and build
        # e.g. 30102422 is 3 01 02 422
        # therefore all we need to compare is the build
        if (api_version is None or
            api_version['build'] < self.HP3PAR_WS_MIN_BUILD_VERSION):
            raise exceptions.UnsupportedVersion('Invalid 3PAR WS API, requires'
                                                ' version, 3.1.3')

    def setSSHOptions(self, ip, login, password, port=22,
                      conn_timeout=None, privatekey=None):
        """Set SSH Options for ssh calls.

<<<<<<< HEAD
    def setSSHOptions(self, ip, login, password, port=22,
                      conn_timeout=None, privatekey=None):
        """Set SSH Options for ssh calls.

=======
>>>>>>> 64b1337e
        This is used to set the SSH credentials for calls
        that use SSH instead of REST HTTP.

        """
        self.ssh = ssh.HP3PARSSHClient(ip, login, password, port,
                                       conn_timeout, privatekey)

    def _run(self, cmd):
        if self.ssh is None:
            raise exceptions.SSHException('SSH is not initialized. Initialize it by calling "setSSHOptions".')
        else:
            return self.ssh.run(cmd)

    def getWsApiVersion(self):
        """ Get the 3PAR WS API version.

        :returns: Version dict

        """
        try:
            # remove everything down to host:port
            host_url = self.api_url.split('/api')
            self.http.set_url(host_url[0])
            # get the api version
            response, body = self.http.get('/api')
            return body
        finally:
            # reset the url
            self.http.set_url(self.api_url)

    def debug_rest(self, flag):
        """ This is useful for debugging requests to 3PAR.

        :param flag: set to True to enable debugging
        :type flag: bool

        """
        self.http.set_debug_flag(flag)
        if self.ssh:
            self.ssh.set_debug_flag(flag)

    def login(self, username, password, optional=None):
        """
        This authenticates against the 3PAR wsapi server and creates a session.

        :param username: The username
        :type username: str
        :param password: The Password
        :type password: str

        :returns: None

        """
        self.http.authenticate(username, password, optional)

    def logout(self):
        """ This destroys the session and logs out from the 3PAR server.

        :returns: None
        """
        self.http.unauthenticate()

<<<<<<< HEAD
    def setHighConnections(self):
        """ Set the number of REST Sessions to max."""
        self.ssh.run(['setwsapi', '-sru', 'high'])

    ##Volume methods
    def getVolumes(self):
        """ Get the list of Volumes.
=======
    def getStorageSystemInfo(self):
        """
        Get the Storage System Information

        :returns: Dictionary of Storage System Info
        """
        response, body = self.http.get('/system')
        return body

    def getWSAPIConfigurationInfo(self):
        """
        Get the WSAPI Configuration Information

        :returns: Dictionary of WSAPI configurations
        """
        response, body = self.http.get('/wsapiconfiguration')
        return body

    ##Volume methods
    def getVolumes(self):
        """
        Get the list of Volumes
>>>>>>> 64b1337e

        :returns: list of Volumes

        """
        response, body = self.http.get('/volumes')
        return body

    def getVolume(self, name):
        """
        Get information about a volume

        :param name: The name of the volume to find
        :type name: str

        :returns: volume
        :raises: :class:`~hp3parclient.exceptions.HTTPNotFound` - NON_EXISTENT_VOL - volume doesn't exist
        """
        response, body = self.http.get('/volumes/%s' % name)
        return body

    def createVolume(self, name, cpgName, sizeMiB, optional=None):
        """ Create a new volume

        :param name: the name of the volume
        :type name: str
        :param cpgName: the name of the destination CPG
        :type cpgName: str
        :param sizeMiB: size in MiB for the volume
        :type sizeMiB: int
        :param optional: dict of other optional items
        :type optional: dict

        .. code-block:: python

            optional = {
             'id': 12,
             'comment': 'some comment',
             'snapCPG' :'CPG name',
             'ssSpcAllocWarningPct' : 12,
             'ssSpcAllocLimitPct': 22,
             'tpvv' : True,
             'usrSpcAllocWarningPct': 22,
             'usrSpcAllocLimitPct': 22,
             'expirationHours': 256,
             'retentionHours': 256
            }

        :returns: List of Volumes

        :raises: :class:`~hp3parclient.exceptions.HTTPBadRequest` - INV_INPUT - Invalid Parameter
        :raises: :class:`~hp3parclient.exceptions.HTTPBadRequest` - TOO_LARGE - Volume size above limit
        :raises: :class:`~hp3parclient.exceptions.HTTPBadRequest` - NO_SPACE - Not Enough space is available
        :raises: :class:`~hp3parclient.exceptions.HTTPForbidden` - PERM_DENIED - Permission denied
        :raises: :class:`~hp3parclient.exceptions.HTTPConflict` - EXISTENT_SV - Volume Exists already
        """
        info = {'name': name, 'cpg': cpgName, 'sizeMiB': sizeMiB}
        if optional:
            info = self._mergeDict(info, optional)

        response, body = self.http.post('/volumes', body=info)
        return body

    def deleteVolume(self, name):
        """
        Delete a volume

        :param name: the name of the volume
        :type name: str

        :raises: :class:`~hp3parclient.exceptions.HTTPNotFound` - NON_EXISTENT_VOL - The volume does not exist
        :raises: :class:`~hp3parclient.exceptions.HTTPForbidden` - PERM_DENIED - Permission denied
        :raises: :class:`~hp3parclient.exceptions.HTTPForbidden` - RETAINED - Volume retention time has not expired
        :raises: :class:`~hp3parclient.exceptions.HTTPForbidden` - HAS_RO_CHILD - Volume has read-only child
        """
        response, body = self.http.delete('/volumes/%s' % name)
        return body

    def modifyVolume(self, name, volumeMods):
        """
        Modify a volume

        :param name: the name of the volume
        :type name: str
        :param volumeMods: dictionary of volume attributes to change
        :type volumeMods: dict
        :raises: :class:`~hp3parclient.exceptions.HTTPBadRequest` - INV_INPUT_WARN_GT_LIMIT - Allocation warning level is higher than the limit.
        :raises: :class:`~hp3parclient.exceptions.HTTPBadRequest` - INV_INPUT_USR_ALRT_NON_TPVV - User space allocation alerts are valid only with a TPVV.
        :raises: :class:`~hp3parclient.exceptions.HTTPBadRequest` - INV_INPUT_RETAIN_GT_EXPIRE - Retention time is greater than expiration time.
        :raises: :class:`~hp3parclient.exceptions.HTTPBadRequest` - INV_INPUT_VV_POLICY - Invalid policy specification (for example, caching or system is set to true).
        :raises: :class:`~hp3parclient.exceptions.HTTPBadRequest` - INV_INPUT_EXCEEDS_LENGTH - Invalid input: string length exceeds limit.
        :raises: :class:`~hp3parclient.exceptions.HTTPBadRequest` - INV_INPUT_TIME - Invalid time specified.
        :raises: :class:`~hp3parclient.exceptions.HTTPForbidden` - INV_OPERATION_VV_MODIFY_USR_CPG_TPVV - usr_cpg cannot be modified on a TPVV.
        :raises: :class:`~hp3parclient.exceptions.HTTPBadRequest` - UNLICENSED_FEATURE - Retention time cannot be modified on a system without the Virtual Lock license.
        :raises: :class:`~hp3parclient.exceptions.HTTPForbidden` - CPG_NOT_IN_SAME_DOMAIN - Snap CPG is not in the same domain as the user CPG.
        :raises: :class:`~hp3parclient.exceptions.HTTPForbidden` - INV_OPERATION_VV_PEER_VOLUME - Cannot modify a peer volume.
        :raises: :class:`~hp3parclient.exceptions.HTTPInternalServerError` - INT_SERV_ERR - Metadata of the VV is corrupted.
        :raises: :class:`~hp3parclient.exceptions.HTTPForbidden` - INV_OPERATION_VV_SYS_VOLUME - Cannot modify retention time on a system volume.
        :raises: :class:`~hp3parclient.exceptions.HTTPForbidden` - INV_OPERATION_VV_INTERNAL_VOLUME - Cannot modify an internal volume
        :raises: :class:`~hp3parclient.exceptions.HTTPConflict` - INV_OPERATION_VV_VOLUME_NOT_DEFINED_ALL_NODES - Cannot modify a volume until the volume is defined on all volumes.
        :raises: :class:`~hp3parclient.exceptions.HTTPConflict` - INVALID_OPERATION_VV_ONLINE_COPY_IN_PROGRESS - Cannot modify a volume when an online copy for that volume is in progress.
        :raises: :class:`~hp3parclient.exceptions.HTTPConflict` - INVALID_OPERATION_VV_VOLUME_CONV_IN_PROGRESS - Cannot modify a volume in the middle of a conversion operation.
        :raises: :class:`~hp3parclient.exceptions.HTTPConflict` - INVALID_OPERATION_VV_SNAPSPACE_NOT_MOVED_TO_CPG - Snapshot space of a volume needs to be moved to a CPG before the user space.
        :raises: :class:`~hp3parclient.exceptions.HTTPConflict` - INV_OPERATION_VV_VOLUME_ACCOUNTING_IN_PROGRESS - The volume cannot be renamed until snapshot accounting has finished.
        :raises: :class:`~hp3parclient.exceptions.HTTPForbidden` - INV_OPERATION_VV_ZERO_DETECT_TPVV - The zero_detect policy can be used only on TPVVs.
        :raises: :class:`~hp3parclient.exceptions.HTTPConflict` - INV_OPERATION_VV_CPG_ON_SNAPSHOT - CPG cannot be assigned to a snapshot.
        """
        response = self.http.put('/volumes/%s' % name, body=volumeMods)
        return response

    def growVolume(self, name, amount):
        """
        Grow an existing volume by 'amount' Mebibytes.

        :param name: the name of the volume
        :type name: str
        :param amount: the additional size in MiB to add, rounded up to the next chunklet size (e.g. 256 or 1000 MiB)
        :type amount: int

        :raises: :class:`~hp3parclient.exceptions.HTTPForbidden` - VV_NOT_IN_SAME_DOMAIN - The volume is not in the same domain.
        :raises: :class:`~hp3parclient.exceptions.HTTPNotFound` - NON_EXISTENT_VOL - The volume does not exist.
        :raises: :class:`~hp3parclient.exceptions.HTTPForbidden` - INV_OPERATION_UNSUPPORTED_VV_TYPE - Invalid operation: Cannot grow this type of volume.
        :raises: :class:`~hp3parclient.exceptions.HTTPConflict` - INV_OPERATION_VV_TUNE_IN_PROGRESS - Invalid operation: Volume tuning is in progress.
        :raises: :class:`~hp3parclient.exceptions.HTTPBadRequest` - INV_INPUT_EXCEEDS_LENGTH - Invalid input: String length exceeds limit.
        :raises: :class:`~hp3parclient.exceptions.HTTPBadRequest` - INV_INPUT_VV_GROW_SIZE - Invalid grow size.
        :raises: :class:`~hp3parclient.exceptions.HTTPForbidden` - VV_NEW_SIZE_EXCEEDS_CPG_LIMIT - New volume size exceeds CPG limit.
        :raises: :class:`~hp3parclient.exceptions.HTTPForbidden` - INV_OPERATION_VV_INTERNAL_VOLUME - This operation is not allowed on an internal volume.
        :raises: :class:`~hp3parclient.exceptions.HTTPConflict` - INV_OPERATION_VV_VOLUME_CONV_IN_PROGRESS - Invalid operation: VV conversion is in progress.
        :raises: :class:`~hp3parclient.exceptions.HTTPConflict` - INV_OPERATION_VV_VOLUME_COPY_IN_PROGRESS - Invalid operation: online copy is in progress.
        :raises: :class:`~hp3parclient.exceptions.HTTPForbidden` - INV_OPERATION_VV_CLEANUP_IN_PROGRESS - Internal volume cleanup is in progress.
        :raises: :class:`~hp3parclient.exceptions.HTTPForbidden` - VV_IS_BEING_REMOVED - The volume is being removed.
        :raises: :class:`~hp3parclient.exceptions.HTTPForbidden` - VV_IN_INCONSISTENT_STATE - The volume has an internal consistency error.
        :raises: :class:`~hp3parclient.exceptions.HTTPForbidden` - VV_SIZE_CANNOT_REDUCE - New volume size is smaller than the current size.
        :raises: :class:`~hp3parclient.exceptions.HTTPForbidden` - VV_NEW_SIZE_EXCEEDS_LIMITS - New volume size exceeds the limit.
        :raises: :class:`~hp3parclient.exceptions.HTTPConflict` - INV_OPERATION_VV_SA_SD_SPACE_REMOVED - Invalid operation: Volume SA/SD space is being removed.
        :raises: :class:`~hp3parclient.exceptions.HTTPConflict` - INV_OPERATION_VV_IS_BUSY - Invalid operation: Volume is currently busy.
        :raises: :class:`~hp3parclient.exceptions.HTTPForbidden` - VV_NOT_STARTED - Volume is not started.
        :raises: :class:`~hp3parclient.exceptions.HTTPConflict` - INV_OPERATION_VV_IS_PCOPY - Invalid operation: Volume is a physical copy.
        :raises: :class:`~hp3parclient.exceptions.HTTPForbidden` - INV_OPERATION_VV_NOT_IN_NORMAL_STATE - Volume state is not normal.
        :raises: :class:`~hp3parclient.exceptions.HTTPConflict` - INV_OPERATION_VV_PROMOTE_IN_PROGRESS - Invalid operation: Volume promotion is in progress.
        :raises: :class:`~hp3parclient.exceptions.HTTPConflict` - INV_OPERATION_VV_PARENT_OF_PCOPY - Invalid operation: Volume is the parent of physical copy.
        :raises: :class:`~hp3parclient.exceptions.HTTPBadRequest` - NO_SPACE - Insufficent space for requested operation.
        """
        info = {'action': self.GROW_VOLUME,
                'sizeMiB': amount}

        response, body = self.http.put('/volumes/%s' % name, body=info)
        return body

<<<<<<< HEAD
    def copyVolume(self, src_name, dest_name, cpg=None,
                   snap_cpg=None, tpvv=True):
        """ Copy/Clone a volume.
=======
    def copyVolume(self, src_name, dest_name, dest_cpg, optional=None):
        """
        Copy/Clone a volume.
>>>>>>> 64b1337e

        :param src_name: the source volume name
        :type src_name: str
        :param dest_name: the destination volume name
        :type dest_name: str
<<<<<<< HEAD
        :param cpg: the CPG for the destination volume
        :type cpg: str
        :param snap_cpg: the snapshot CPG for the destination
        :type snap_cpg: str
        :param tpvv: use thin provisioned space for destination?

=======
        :param dest_cpg: the destination CPG
        :type dest_cpg: str
        :param optional: Dictionary of optional params
        :type optional: dict

        .. code-block:: python

            optional = {
                'online': False, # should physical copy be performed online?
                'tpvv': False, # use thin provisioned space for destination?  (online copy only)
                'snapCPG' : "OpenStack_SnapCPG, # snapshot CPG for the destination (online copy only)
                'saveSnapshot': False, # save the snapshot of the source volume after the copy id complete?
                'priority' : 1 # taskPriorityEnum (does not apply to online copy)
            }

        :raises: :class:`~hp3parclient.exceptions.HTTPBadRequest` - INV_INPUT_ILLEGAL_CHAR - Invalid VV name or CPG name.
        :raises: :class:`~hp3parclient.exceptions.HTTPNotFound` - NON_EXISTENT_CPG - The CPG does not exists.
        :raises: :class:`~hp3parclient.exceptions.HTTPForbidden` - CPG_NOT_IN SAME_DOMAIN - The CPG is not in the current domain.
        :raises: :class:`~hp3parclient.exceptions.HTTPNotFound` - NON_EXISTENT_VOL - The volume does not exist
        :raises: :class:`~hp3parclient.exceptions.HTTPForbidden` - VV_NOT_IN_SAME_DOMAIN - The volume is not in the same domain.
        :raises: :class:`~hp3parclient.exceptions.HTTPBadRequest` - INV_INPUT_BAD_ENUM_VALUE - The priority value in not in the valid range(1-3).
        :raises: :class:`~hp3parclient.exceptions.HTTPConflict` - EXISTENT_VOLUME - The volume already exists.
        :raises: :class:`~hp3parclient.exceptions.HTTPForbidden` - INV_OPERATION_VV_SYS_VOLUME - The operation is not allowed on a system volume.
        :raises: :class:`~hp3parclient.exceptions.HTTPForbidden` - INV_OPERATION_NON_BASE_VOLUME - The destination volume is not a base volume.
        :raises: :class:`~hp3parclient.exceptions.HTTPForbidden` - INV_OPERATION_IN_REMOTE_COPY - The destination volume is involved in a remote copy.
        :raises: :class:`~hp3parclient.exceptions.HTTPForbidden` - INV_OPERATION_VV_EXPORTED - The volume is exported.
        :raises: :class:`~hp3parclient.exceptions.HTTPForbidden` - INV_OPERATION_VV_COPY_TO_SELF - The destination volume is the same as the parent.
        :raises: :class:`~hp3parclient.exceptions.HTTPForbidden` - INV_OPERATION_VV_READONLY_SNAPSHOT - The parent volume is a read-only snapshot.
        :raises: :class:`~hp3parclient.exceptions.HTTPForbidden` - INV_OPERATION_VV_COPY_TO_BASE - The destination volume is the base volume of a parent volume.
        :raises: :class:`~hp3parclient.exceptions.HTTPConflict` - INV_OPERATION_VV_VOLUME_CONV_IN_PROGRESS  - The volume is in a conversion operation.
        :raises: :class:`~hp3parclient.exceptions.HTTPForbidden` - INV_OPERATION_VV_NO_SNAPSHOT_ALLOWED - The parent volume must allow snapshots.
        :raises: :class:`~hp3parclient.exceptions.HTTPConflict` - INV_OPERATION_VV_ONLINE_COPY_IN_PROGRESS  - The volume is the target of an online copy.
        :raises: :class:`~hp3parclient.exceptions.HTTPForbidden` - INV_OPERATION_VV_CLEANUP_IN_PROGRESS - Cleanup of internal volume for the volume is in progress.
        :raises: :class:`~hp3parclient.exceptions.HTTPForbidden` - INV_OPERATION_VV_CIRCULAR_COPY - The parent volume is a copy of the destination volume.
        :raises: :class:`~hp3parclient.exceptions.HTTPForbidden` - INV_OPERATION_VV_PEER_VOLUME - The operation is not allowed on a peer volume.
        :raises: :class:`~hp3parclient.exceptions.HTTPForbidden` - INV_OPERATION_VV_INTERNAL_VOLUME - The operation is not allowed on an internal volume.
        :raises: :class:`~hp3parclient.exceptions.HTTPForbidden` - VV_IS_BEING_REMOVED - The volume is being removed.
        :raises: :class:`~hp3parclient.exceptions.HTTPForbidden` - INV_OPERATION_VV_NOT_IN_NORMAL_STATE - The volume is not in the normal state.
        :raises: :class:`~hp3parclient.exceptions.HTTPForbidden` - VV_IN_INCONSISTENT_STATE - The volume has an internal consistency error.
        :raises: :class:`~hp3parclient.exceptions.HTTPConflict` - INV_OPERATION_VV_PCOPY_IN_PROGRESS  - The destination volume has a physical copy in progress.
        :raises: :class:`~hp3parclient.exceptions.HTTPConflict` - INV_OPERATION_VV_FAILED_ONLINE_COPY  - Online copying of the destination volume has failed.
        :raises: :class:`~hp3parclient.exceptions.HTTPConflict` - INV_OPERATION_VV_COPY_PARENT_TOO_BIG - The size of the parent volume is larger than the size of the destination volume.
        :raises: :class:`~hp3parclient.exceptions.HTTPForbidden` - INV_OPERATION_VV_NO_PARENT - The volume has no physical parent.
        :raises: :class:`~hp3parclient.exceptions.HTTPConflict` - IN_USE - The resynchronization snapshot is in a stale state.
        :raises: :class:`~hp3parclient.exceptions.HTTPForbidden` - VV_IN_STALE_STATE - The volume is in a stale state.
        :raises: :class:`~hp3parclient.exceptions.HTTPNotFound` - NON_EXISTENT_VVCOPY - Physical copy not found.
>>>>>>> 64b1337e
        """
        # Virtual volume sets are not supported with the -online option
        parameters = {'destVolume': dest_name,
                      'destCPG': dest_cpg}
        if optional:
            parameters = self._mergeDict(parameters, optional)

        info = {'action': 'createPhysicalCopy',
                'parameters': parameters}

        response, body = self.http.post('/volumes/%s' % src_name, body=info)
        return body

    def isOnlinePhysicalCopy(self, name):
        """
        Is the volume being created by process of online copy?

        :param name: the name of the volume
        :type name: str

        """
        task = self._findTask(name, active=True)
        if task is None:
            return False
        else:
<<<<<<< HEAD
            msg = None
        if msg and not msg.startswith('Copy was started.'):
            if '%s not found' % src_name in msg:
                raise exceptions.HTTPNotFound(error={'desc': msg})
            else:
                raise exceptions.CopyVolumeException(message=msg)

    def stopOnlinePhysicalCopy(self, name):
        """
        Stopping an online physical copy operation.

        :param name: the name of the volume
        :type name: str
        """
        # first we have to find the active copy
        task = self._findTask(name)
        task_id = None
        if task is None:
            # couldn't find the task
            msg = "Couldn't find the copy task for '%s'" % name
            raise exceptions.HTTPNotFound(error={'desc': msg})
        else:
            task_id = task[0]

        # now stop the copy
        if task_id is not None:
            cmd = ['canceltask', '-f', task_id]
            self.ssh.run(cmd)
        else:
            msg = "Couldn't find the copy task for '%s'" % name
            raise exceptions.HTTPNotFound(error={'desc': msg})

        # we have to make sure the task is cancelled
        # before moving on. This can sometimes take a while.
        ready = False
        while not ready:
            time.sleep(1)
            task = self._findTask(name, True)
            if task is None:
                ready = True

        # now cleanup the dead snapshots
        vol = self.getVolume(name)
        if vol:
            snap1 = self.getVolume(vol['copyOf'])
            snap2 = self.getVolume(snap1['copyOf'])
            self.deleteVolume(name)
            self.deleteVolume(snap1['name'])
            self.deleteVolume(snap2['name'])

    def _findTask(self, name, active=True):
        cmd = ['showtask']
        if active:
            cmd.append('-active')
        cmd.append(name)
        result = self.ssh.run(cmd)
        if result and len(result) == 1:
            if 'No tasks' in result[0]:
                return None
        elif len(result) == 2:
            return result[1].split(',')
        return result

    def findVolumeSet(self, name):
=======
            return True


    def stopOnlinePhysicalCopy(self, name):
>>>>>>> 64b1337e
        """
        Stopping a online physical copy operation.

        :param name: the name of the volume
        :type name: str
        """
<<<<<<< HEAD
        cmd = ['showvvset', '-vv', name]
        out = self.ssh.run(cmd)
        vvset_name = None
        if out and len(out) > 1:
            info = out[1].split(",")
            vvset_name = info[1]

        return vvset_name

=======
        # first we have to find the active copy
        task = self._findTask(name)
        task_id = None
        if task is None:
            # couldn't find the task
            msg = "Couldn't find the copy task for '%s'" % name
            raise exceptions.HTTPNotFound(error={'desc': msg})
        else:
            task_id = task[0]

        # now stop the copy
        if task_id is not None:
            cmd = ['canceltask', '-f', task_id]
            self._run(cmd)
        else:
            msg = "Couldn't find the copy task for '%s'" % name
            raise exceptions.HTTPNotFound(error={'desc': msg})

        # we have to make sure the task is cancelled
        # before moving on. This can sometimes take a while.
        ready = False
        while not ready:
            time.sleep(1)
            task = self._findTask(name, True)
            if task is None:
                ready = True

        # now cleanup the dead snapshots
        vol = self.getVolume(name)
        if vol:
            snap1 = self.getVolume(vol['copyOf'])
            snap2 = self.getVolume(snap1['copyOf'])
            self.deleteVolume(name)
            self.deleteVolume(snap1['name'])
            self.deleteVolume(snap2['name'])

    def getAllTasks(self):
        """
        Get the list of all Tasks

        :returns: list of all Tasks

        """
        response, body = self.http.get('/tasks')
        return body

    def getTask(self, taskId):
        """ Get the status of a task.

        :param taskId: the task id
        :type taskId: int

        :returns: the status of the task

        :raises: :class:`~hp3parclient.exceptions.HTTPBadRequest` - INV_INPUT_BELOW_RANGE - Bad Request Task ID must be a positive value.
        :raises: :class:`~hp3parclient.exceptions.HTTPBadRequest` - INV_INPUT_EXCEEDS_RANGE - Bad Request Task ID is too large.
        :raises: :class:`~hp3parclient.exceptions.HTTPNotFound` - NON_EXISTENT_TASK - Task with the specified task ID does not exist.
        :raises: :class:`~hp3parclient.exceptions.HTTPBadRequest` - INV_INPUT_WRONG_TYPE - Task ID is not an integer.

        """
        response, body = self.http.get('/tasks/%s' % taskId)
        return body

    def _findTask(self, name, active=True):
        cmd = ['showtask']
        if active:
            cmd.append('-active')
        cmd.append(name)
        result = self._run(cmd)
        if result and len(result) == 1:
            if 'No tasks' in result[0]:
                return None
        elif len(result) == 2:
            return result[1].split(',')
        return result

    def stopOfflinePhysicalCopy(self, name):
        """
        Stopping a offline physical copy operation.

        :param name: the name of the volume
        :type name: str

        :raises: :class:`~hp3parclient.exceptions.HTTPBadRequest` - INV_INPUT_ILLEGAL_CHAR - Invalid VV name or CPG name.
        :raises: :class:`~hp3parclient.exceptions.HTTPNotFound` - NON_EXISTENT_CPG - The CPG does not exists.
        :raises: :class:`~hp3parclient.exceptions.HTTPForbidden` - CPG_NOT_IN SAME_DOMAIN - The CPG is not in the current domain.
        :raises: :class:`~hp3parclient.exceptions.HTTPNotFound` - NON_EXISTENT_VOL - The volume does not exist
        :raises: :class:`~hp3parclient.exceptions.HTTPForbidden` - VV_NOT_IN_SAME_DOMAIN - The volume is not in the same domain.
        :raises: :class:`~hp3parclient.exceptions.HTTPBadRequest` - INV_INPUT_BAD_ENUM_VALUE - The priority value in not in the valid range(1-3).
        :raises: :class:`~hp3parclient.exceptions.HTTPConflict` - EXISTENT_VOLUME - The volume already exists.
        :raises: :class:`~hp3parclient.exceptions.HTTPForbidden` - INV_OPERATION_VV_SYS_VOLUME - The operation is not allowed on a system volume.
        :raises: :class:`~hp3parclient.exceptions.HTTPForbidden` - INV_OPERATION_NON_BASE_VOLUME - The destination volume is not a base volume.
        :raises: :class:`~hp3parclient.exceptions.HTTPForbidden` - INV_OPERATION_IN_REMOTE_COPY - The destination volume is involved in a remote copy.
        :raises: :class:`~hp3parclient.exceptions.HTTPForbidden` - INV_OPERATION_VV_EXPORTED - The volume is exported.
        :raises: :class:`~hp3parclient.exceptions.HTTPForbidden` - INV_OPERATION_VV_COPY_TO_SELF - The destination volume is the same as the parent.
        :raises: :class:`~hp3parclient.exceptions.HTTPForbidden` - INV_OPERATION_VV_READONLY_SNAPSHOT - The parent volume is a read-only snapshot.
        :raises: :class:`~hp3parclient.exceptions.HTTPForbidden` - INV_OPERATION_VV_COPY_TO_BASE - The destination volume is the base volume of a parent volume.
        :raises: :class:`~hp3parclient.exceptions.HTTPConflict` - INV_OPERATION_VV_VOLUME_CONV_IN_PROGRESS  - The volume is in a conversion operation.
        :raises: :class:`~hp3parclient.exceptions.HTTPForbidden` - INV_OPERATION_VV_NO_SNAPSHOT_ALLOWED - The parent volume must allow snapshots.
        :raises: :class:`~hp3parclient.exceptions.HTTPConflict` - INV_OPERATION_VV_ONLINE_COPY_IN_PROGRESS  - The volume is the target of an online copy.
        :raises: :class:`~hp3parclient.exceptions.HTTPForbidden` - INV_OPERATION_VV_CLEANUP_IN_PROGRESS - Cleanup of internal volume for the volume is in progress.
        :raises: :class:`~hp3parclient.exceptions.HTTPForbidden` - INV_OPERATION_VV_CIRCULAR_COPY - The parent volume is a copy of the destination volume.
        :raises: :class:`~hp3parclient.exceptions.HTTPForbidden` - INV_OPERATION_VV_PEER_VOLUME - The operation is not allowed on a peer volume.
        :raises: :class:`~hp3parclient.exceptions.HTTPForbidden` - INV_OPERATION_VV_INTERNAL_VOLUME - The operation is not allowed on an internal volume.
        :raises: :class:`~hp3parclient.exceptions.HTTPForbidden` - VV_IS_BEING_REMOVED - The volume is being removed.
        :raises: :class:`~hp3parclient.exceptions.HTTPForbidden` - INV_OPERATION_VV_NOT_IN_NORMAL_STATE - The volume is not in the normal state.
        :raises: :class:`~hp3parclient.exceptions.HTTPForbidden` - VV_IN_INCONSISTENT_STATE - The volume has an internal consistency error.
        :raises: :class:`~hp3parclient.exceptions.HTTPConflict` - INV_OPERATION_VV_PCOPY_IN_PROGRESS  - The destination volume has a physical copy in progress.
        :raises: :class:`~hp3parclient.exceptions.HTTPConflict` - INV_OPERATION_VV_FAILED_ONLINE_COPY  - Online copying of the destination volume has failed.
        :raises: :class:`~hp3parclient.exceptions.HTTPConflict` - INV_OPERATION_VV_COPY_PARENT_TOO_BIG - The size of the parent volume is larger than the size of the destination volume.
        :raises: :class:`~hp3parclient.exceptions.HTTPForbidden` - INV_OPERATION_VV_NO_PARENT - The volume has no physical parent.
        :raises: :class:`~hp3parclient.exceptions.HTTPConflict` - IN_USE - The resynchronization snapshot is in a stale state.
        :raises: :class:`~hp3parclient.exceptions.HTTPForbidden` - VV_IN_STALE_STATE - The volume is in a stale state.
        :raises: :class:`~hp3parclient.exceptions.HTTPNotFound` - NON_EXISTENT_VVCOPY - Physical copy not found.
        """
        info = {'action': self.STOP_PHYSICAL_COPY}

        response, body = self.http.put('/volumes/%s' % name, body=info)
        return body

>>>>>>> 64b1337e
    def createSnapshot(self, name, copyOfName, optional=None):
        """
        Create a snapshot of an existing Volume

        :param name: Name of the Snapshot
        :type name: str
        :param copyOfName: The volume you want to snapshot
        :type copyOfName: str
        :param optional: Dictionary of optional params
        :type optional: dict

        .. code-block:: python

            optional = {
                'id' : 12, # Specifies the ID of the volume, next by default
                'comment' : "some comment",
                'readOnly' : True, # Read Only
                'expirationHours' : 36 # time from now to expire
                'retentionHours' : 12 # time from now to expire
            }

        :raises: :class:`~hp3parclient.exceptions.HTTPNotFound` - NON_EXISTENT_VOL - The volume does not exist
        :raises: :class:`~hp3parclient.exceptions.HTTPForbidden` - PERM_DENIED - Permission denied
        """
        parameters = {'name': name}
        if optional:
            parameters = self._mergeDict(parameters, optional)

        info = {'action': 'createSnapshot',
                'parameters': parameters}

        response, body = self.http.post('/volumes/%s' % copyOfName, body=info)
        return body

    ##Host methods
    def getHosts(self):
        """
        Get information about every Host on the 3Par array

        :returns: list of Hosts
        """
        response, body = self.http.get('/hosts')
        return body

    def getHost(self, name):
        """
        Get information about a Host

        :param name: The name of the Host to find
        :type name: str

        :returns: host dict
        :raises: :class:`~hp3parclient.exceptions.HTTPNotFound` - NON_EXISTENT_HOST - HOST doesn't exist
        """
        response, body = self.http.get('/hosts/%s' % name)
        return body

    def createHost(self, name, iscsiNames=None, FCWwns=None, optional=None):
        """
        Create a new Host entry
        TODO: get the list of thrown exceptions

        :param name: The name of the host
        :type name: str
        :param iscsiNames: Array if iscsi iqns
        :type name: array
        :param FCWwns: Array if Fibre Channel World Wide Names
        :type name: array
        :param optional: The optional stuff
        :type optional: dict

        .. code-block:: python

            optional = {
                'domain' : 'myDomain', # Create the host in the specified domain, or default domain if unspecified.
                'forceTearDown' : False, # If True, force to tear down low-priority VLUN exports.
                'iSCSINames' : True, # Read Only
                'descriptors' : {'location' : 'earth', 'IPAddr' : '10.10.10.10', 'os': 'linux',
                              'model' : 'ex', 'contact': 'Smith', 'comment' : 'Joe's box}
<<<<<<< HEAD

=======
>>>>>>> 64b1337e
            }

        :raises: :class:`~hp3parclient.exceptions.HTTPForbidden` - PERM_DENIED - Permission denied
        :raises: :class:`~hp3parclient.exceptions.HTTPBadRequest` - INV_INPUT_MISSING_REQUIRED - Name not specified.
        :raises: :class:`~hp3parclient.exceptions.HTTPBadRequest` - INV_INPUT_PARAM_CONFLICT - FCWWNs and iSCSINames are both specified.
        :raises: :class:`~hp3parclient.exceptions.HTTPBadRequest` - INV_INPUT_EXCEEDS_LENGTH - Host name, domain name, or iSCSI name is too long.
        :raises: :class:`~hp3parclient.exceptions.HTTPBadRequest` - INV_INPUT_EMPTY_STR - Input string (for domain name, iSCSI name, etc.) is empty.
        :raises: :class:`~hp3parclient.exceptions.HTTPBadRequest` - INV_INPUT_ILLEGAL_CHAR - Any error from host-name or domain-name parsing.
        :raises: :class:`~hp3parclient.exceptions.HTTPBadRequest` - INV_INPUT_TOO_MANY_WWN_OR_iSCSI - More than 1024 WWNs or iSCSI names are specified.
        :raises: :class:`~hp3parclient.exceptions.HTTPBadRequest` - INV_INPUT_WRONG_TYPE - The length of WWN is not 16. WWN specification contains non-hexadecimal digit.
        :raises: :class:`~hp3parclient.exceptions.HTTPConflict` - EXISTENT_PATH - host WWN/iSCSI name already used by another host
        :raises: :class:`~hp3parclient.exceptions.HTTPConflict` - EXISTENT_HOST - host name is already used.
        :raises: :class:`~hp3parclient.exceptions.HTTPBadRequest` - NO_SPACE - No space to create host.
        """
        info = {'name': name}

        if iscsiNames:
            iscsi = {'iSCSINames': iscsiNames}
            info = self._mergeDict(info, iscsi)

        if FCWwns:
            fc = {'FCWWNs': FCWwns}
            info = self._mergeDict(info, fc)

        if optional:
            info = self._mergeDict(info, optional)

        response, body = self.http.post('/hosts', body=info)
        return body

    def modifyHost(self, name, mod_request):
        """
        Modify an existing Host entry

        :param name: The name of the host
        :type name: str
        :param mod_request: Objects for Host Modification Request
        :type mod_request: dict

        .. code-block:: python

            mod_request = {
                'newName' : 'myNewName', # New name of the host
                'pathOperation' : 1, # If adding, adds the WWN or iSCSI name to the existing host.
                'FCWWNs' : [], # One or more WWN to set for the host.
                'iSCSINames' : [], # One or more iSCSI names to set for the host.
<<<<<<< HEAD

=======
>>>>>>> 64b1337e
            }

        :raises: :class:`~hp3parclient.exceptions.HTTPBadRequest` - INV_INPUT - Missing host name.
        :raises: :class:`~hp3parclient.exceptions.HTTPBadRequest` - INV_INPUT_PARAM_CONFLICT - Both iSCSINames & FCWWNs are specified. (lot of other possibilities)
        :raises: :class:`~hp3parclient.exceptions.HTTPBadRequest` - INV_INPUT_ONE_REQUIRED - iSCSINames or FCWwns missing.
        :raises: :class:`~hp3parclient.exceptions.HTTPBadRequest` - INV_INPUT_ONE_REQUIRED - No path operation specified.
        :raises: :class:`~hp3parclient.exceptions.HTTPBadRequest` - INV_INPUT_BAD_ENUM_VALUE - Invalid enum value.
        :raises: :class:`~hp3parclient.exceptions.HTTPBadRequest` - INV_INPUT_MISSING_REQUIRED - Required fields missing.
        :raises: :class:`~hp3parclient.exceptions.HTTPBadRequest` - INV_INPUT_EXCEEDS_LENGTH - Host descriptor argument length, new host name, or iSCSI name is too long.
        :raises: :class:`~hp3parclient.exceptions.HTTPBadRequest` - INV_INPUT_ILLEGAL_CHAR - Error parsing host or iSCSI name.
        :raises: :class:`~hp3parclient.exceptions.HTTPConflict` - EXISTENT_HOST - New host name is already used.
        :raises: :class:`~hp3parclient.exceptions.HTTPNotFound` - NON_EXISTENT_HOST - Host to be modified does not exist.
        :raises: :class:`~hp3parclient.exceptions.HTTPBadRequest` - INV_INPUT_TOO_MANY_WWN_OR_iSCSI - More than 1024 WWNs or iSCSI names are specified.
        :raises: :class:`~hp3parclient.exceptions.HTTPBadRequest` - INV_INPUT_WRONG_TYPE - Input value is of the wrong type.
        :raises: :class:`~hp3parclient.exceptions.HTTPConflict` - EXISTENT_PATH - WWN or iSCSI name is already claimed by other host.
        :raises: :class:`~hp3parclient.exceptions.HTTPBadRequest` - INV_INPUT_BAD_LENGTH - CHAP hex secret length is not 16 bytes, or chap ASCII secret length is not 12 to 16 characters.
        :raises: :class:`~hp3parclient.exceptions.HTTPNotFound` - NO_INITIATOR_CHAP - Setting target CHAP without initiator CHAP.
        :raises: :class:`~hp3parclient.exceptions.HTTPNotFound` - NON_EXISTENT_CHAP - Remove non-existing CHAP.
        :raises: :class:`~hp3parclient.exceptions.HTTPConflict` - NON_UNIQUE_CHAP_SECRET - CHAP secret is not unique.
        :raises: :class:`~hp3parclient.exceptions.HTTPConflict` - EXPORTED_VLUN - Setting persona with active export; remove a host path on an active export.
        :raises: :class:`~hp3parclient.exceptions.HTTPBadRequest` - NON_EXISTENT_PATH - Remove a non-existing path.
        :raises: :class:`~hp3parclient.exceptions.HTTPConflict` - LUN_HOSTPERSONA_CONFLICT - LUN number and persona capability conflict.
        :raises: :class:`~hp3parclient.exceptions.HTTPBadRequest` - INV_INPUT_DUP_PATH - Duplicate path specified.
        """
<<<<<<< HEAD
        response, body = self.http.put('/hosts/%s' % name, body=mod_request)
        return body
=======
        response = self.http.put('/hosts/%s' % name, body=mod_request)
        return response
>>>>>>> 64b1337e

    def deleteHost(self, name):
        """
        Delete a Host

        :param name: Host Name
        :type name: str

        :raises: :class:`~hp3parclient.exceptions.HTTPNotFound` - NON_EXISTENT_HOST - HOST Not Found
        :raises: :class:`~hp3parclient.exceptions.HTTPForbidden` -  IN_USE - The HOST Cannot be removed because it's in use.
        :raises: :class:`~hp3parclient.exceptions.HTTPForbidden` - PERM_DENIED - Permission denied
        """
        response, body = self.http.delete('/hosts/%s' % name)

    def findHost(self, iqn=None, wwn=None):
        """
        Find a host from an iSCSI initiator or FC WWN

        :param iqn: lookup based on iSCSI initiator
        :type iqn: str
        :param wwn: lookup based on WWN
        :type wwn: str
        """
        # for now there is no search in the REST API
        # so we can do a create looking for a specific
        # error.  If we don't get that error, we nuke the
        # fake host.

        cmd = ['createhost']
        #create a random hostname
        hostname = 'zxy-delete-vxz'
        if iqn:
            cmd.append('-iscsi')

        cmd.append(hostname)

        if iqn:
            cmd.append(iqn)
        else:
            cmd.append(wwn)

        result = self._run(cmd)
        test = ' '.join(result)
        search_str = "already used by host "
        if search_str in test:
            # host exists, return name used by 3par
            hostname_3par = self._get_next_word(test, search_str)
            return hostname_3par
        else:
            # host creation worked...so we need to remove it.
            # this means we didn't find an existing host that
            # is using the iqn or wwn.
            self.deleteHost(hostname)
            return None

    def queryHost(self, iqns=None, wwns=None):
        """
        Find a host from an iSCSI initiator or FC WWN

        :param iqn: lookup based on iSCSI initiator list
        :type iqns: list
        :param wwn: lookup based on WWN list
        :type wwns: list

        :raises: :class:`~hp3parclient.exceptions.HTTPBadRequest` - INV_INPUT - Invalid URI syntax.
        :raises: :class:`~hp3parclient.exceptions.HTTPNotFound` - NON_EXISTENT_HOST - HOST Not Found
        :raises: :class:`~hp3parclient.exceptions.HTTPInternalServerError` - INTERNAL_SERVER_ERR - Internal server error.
        :raises: :class:`~hp3parclient.exceptions.HTTPBadRequest` - INV_INPUT_ILLEGAL_CHAR - Host name contains invalid character.
        """
        wwnsQuery = ''
        if wwns:
            tmpQuery = []
            for wwn in wwns:
                tmpQuery.append('wwn==%s' % wwn)
            wwnsQuery = ('FCPaths[%s]' % ' OR '.join(tmpQuery))

        iqnsQuery = ''
        if iqns:
            tmpQuery = []
            for iqn in iqns:
                tmpQuery.append('name==%s' % iqn)
            iqnsQuery = ('iSCSIPaths[%s]' % ' OR '.join(tmpQuery))

        query = ''
        if wwnsQuery and iqnsQuery:
            query = ('%(wwns)s OR %(iqns)s' % ({'wwns': wwnsQuery,
                                                'iqns': iqnsQuery}))
        elif wwnsQuery:
            query = wwnsQuery
        elif iqnsQuery:
            query = iqnsQuery

        query = '"%s"' % query

        response, body = self.http.get('/hosts?query=%s' % quote(query.encode("utf8")))
        return body

    def getHostVLUNs(self, hostName):
        """
        Get all of the VLUNs on a specific Host

        :param hostName: Host name
        :type hostNane: str

        :raises: :class:`~hp3parclient.exceptions.HTTPNotFound` - NON_EXISTENT_HOST - HOST Not Found
        """
        # calling getHost to see if the host exists and raise not found
        # exception if it's not found.
        self.getHost(hostName)

        allVLUNs = self.getVLUNs()

        vluns = []

        if allVLUNs:
            for vlun in allVLUNs['members']:
                if vlun['hostname'] == hostName:
                    vluns.append(vlun)

<<<<<<< HEAD
        if len(vluns) < 1 :
            raise exceptions.HTTPNotFound({'code':'NON_EXISTENT_HOST',
                                           'desc': 'HOST Not Found'})

=======
        if len(vluns) < 1:
            raise exceptions.HTTPNotFound({'code': 'NON_EXISTENT_HOST',
                                           'desc': 'HOST Not Found'})
>>>>>>> 64b1337e
        return vluns

    ## PORT Methods
    def getPorts(self):
        """
        Get the list of ports on the 3Par

        :returns: list of Ports
        """
        response, body = self.http.get('/ports')
        return body

    def _getProtocolPorts(self, protocol, state=None):
        return_ports = []
        ports = self.getPorts()
        if ports:
            for port in ports['members']:
                if port['protocol'] == protocol:
                    if state is None:
                        return_ports.append(port)
                    elif port['linkState'] == state:
                        return_ports.append(port)

        return return_ports

    def getFCPorts(self, state=None):
        """
        Get a list of Fibre Channel Ports

        :returns: list of Fibre Channel Ports
        """
        return self._getProtocolPorts(1, state)

    def getiSCSIPorts(self, state=None):
        """
        Get a list of iSCSI Ports

        :returns: list of iSCSI Ports
        """
        return self._getProtocolPorts(2, state)

    def getIPPorts(self, state=None):
        """
        Get a list of IP Ports

        :returns: list of IP Ports
        """
        return self._getProtocolPorts(4, state)

    ## CPG methods
    def getCPGs(self):
        """
        Get entire list of CPGs

        :returns: list of cpgs
        """
        response, body = self.http.get('/cpgs')
        return body

    def getCPG(self, name):
        """
        Get information about a CPG

        :param name: The name of the CPG to find
        :type name: str

        :returns: cpg dict
        :raises: :class:`~hp3parclient.exceptions.HTTPNotFound` -  NON_EXISTENT_CPG - CPG doesn't exist
        """
        response, body = self.http.get('/cpgs/%s' % name)
        return body

    def createCPG(self, name, optional=None):
        """
        Create a CPG

        :param name: CPG Name
        :type name: str
        :param optional: Optional parameters
        :type optional: dict

        .. code-block:: python

            optional = {
                'growthIncrementMiB' : 100,
                'growthLimitMiB' : 1024,
                'usedLDWarningAlertMiB' : 200,
                'domain' : 'MyDomain',
                'LDLayout' : {'RAIDType' : 1, 'setSize' : 100, 'HA': 0,
                              'chunkletPosPref' : 2, 'diskPatterns': []}
            }

<<<<<<< HEAD
        :raises: :class:`~hp3parclient.exceptions.HTTPBadRequest` - INV_INPUT Invalid URI Syntax
        :raises: :class:`~hp3parclient.exceptions.HTTPBadRequest` - NON_EXISTENT_DOMAIN - Domain doesn't exist
=======
        :raises: :class:`~hp3parclient.exceptions.HTTPBadRequest` - INV_INPUT Invalid URI Syntax.
        :raises: :class:`~hp3parclient.exceptions.HTTPBadRequest` -
        NON_EXISTENT_DOMAIN - Domain doesn't exist.
>>>>>>> 64b1337e
        :raises: :class:`~hp3parclient.exceptions.HTTPBadRequest` - NO_SPACE - Not Enough space is available.
        :raises: :class:`~hp3parclient.exceptions.HTTPBadRequest` - BAD_CPG_PATTERN  A Pattern in a CPG specifies illegal values.
        :raises: :class:`~hp3parclient.exceptions.HTTPForbidden` - PERM_DENIED - Permission denied
        :raises: :class:`~hp3parclient.exceptions.HTTPConflict` - EXISTENT_CPG - CPG Exists already

        """
        info = {'name': name}
        if optional:
            info = self._mergeDict(info, optional)

        response, body = self.http.post('/cpgs', body=info)
        return body

    def deleteCPG(self, name):
        """
        Delete a CPG

        :param name: CPG Name
        :type name: str

        :raises: :class:`~hp3parclient.exceptions.HTTPNotFound` - NON_EXISTENT_CPG - CPG Not Found
        :raises: :class:`~hp3parclient.exceptions.HTTPForbidden` -  IN_USE - The CPG Cannot be removed because it's in use.
        :raises: :class:`~hp3parclient.exceptions.HTTPForbidden` - PERM_DENIED - Permission denied

        """
        response, body = self.http.delete('/cpgs/%s' % name)

    ## VLUN methods
    ## Virtual-LUN, or VLUN, is a pairing between a virtual volume and a
    ## logical unit number (LUN), expressed as either a VLUN template or
    ## an active
    ## VLUN
    ## A VLUN template sets up an association between a virtual volume and a
<<<<<<< HEAD
    ## LUN-host, LUN-port, or LUN-host-port combination by establishing the export
    ## rule, or the manner in which the Volume is exported.


=======
    ## LUN-host, LUN-port, or LUN-host-port combination by establishing the
    ## export rule or the manner in which the Volume is exported.
>>>>>>> 64b1337e
    def getVLUNs(self):
        """
        Get VLUNs

        :returns: Array of VLUNs
        """
        response, body = self.http.get('/vluns')
        return body

    def getVLUN(self, volumeName):
        """
        Get information about a VLUN

        :param volumeName: The volume name of the VLUN to find
        :type name: str

        :returns: VLUN

        :raises: :class:`~hp3parclient.exceptions.HTTPNotFound` -  NON_EXISTENT_VLUN - VLUN doesn't exist

        """
        vluns = self.getVLUNs()
        if vluns:
            for vlun in vluns['members']:
                if vlun['volumeName'] == volumeName:
                    return vlun

        raise exceptions.HTTPNotFound({'code': 'NON_EXISTENT_VLUN',
                                       'desc': "VLUN '%s' was not found" %
                                       volumeName})

<<<<<<< HEAD
    def createVLUN(self, volumeName, lun=None, hostname=None, portPos=None, noVcn=None,
                   overrideLowerPriority=None, auto=False):
=======
    def createVLUN(self, volumeName, lun=None, hostname=None, portPos=None,
                   noVcn=None, overrideLowerPriority=None, auto=False):
>>>>>>> 64b1337e
        """
        Create a new VLUN

        When creating a VLUN, the volumeName is required. The lun member is
        not required if auto is set to True.
        Either hostname or portPos (or both in the case of matched sets) is
        also required.  The noVcn and overrideLowerPriority members are
        optional.

        :param volumeName: Name of the volume to be exported
        :type volumeName: str
        :param lun: The new LUN id
        :type lun: int
        :param hostname:  Name of the host which the volume is to be exported.
        :type hostname: str
        :param portPos: 'portPos' (dict) - System port of VLUN exported to. It includes node number, slot number, and card port number
        :type portPos: dict
        :param noVcn: A VLUN change notification (VCN) not be issued after export (-novcn). Default: False.
        :type noVcn: bool
        :param overrideLowerPriority: Existing lower priority VLUNs will
                be overridden (-ovrd). Use only if hostname member exists. Default:
                False.
        :type overrideLowerPriority: bool

        :returns: the location of the VLUN

        """
        info = {'volumeName': volumeName}

        if lun:
            info['lun'] = lun

        if hostname:
            info['hostname'] = hostname

        if portPos:
            info['portPos'] = portPos

        if noVcn:
            info['noVcn'] = noVcn

        if overrideLowerPriority:
            info['overrideLowerPriority'] = overrideLowerPriority

        if auto:
            info['autoLun'] = True
            info['maxAutoLun'] = 0
            info['lun'] = 0

        headers, body = self.http.post('/vluns', body=info)
        if headers:
            location = headers['location'].replace('/api/v1/vluns/', '')
            return location
        else:
            return None

    def deleteVLUN(self, volumeName, lunID, hostname=None, port=None):
        """
        Delete a VLUN

        :param volumeName: the volume name of the VLUN
        :type name: str
        :param lunID: The LUN ID
        :type lunID: int
        :param hostname: Name of the host which the volume is exported. For VLUN of port type,the value is empty
        :type hostname: str
        :param port: Specifies the system port of the VLUN export.  It includes
        the system node number, PCI bus slot number, and card port number on
        the FC card in the format <node>:<slot>:<cardPort>
        :type port: dict

<<<<<<< HEAD


=======
>>>>>>> 64b1337e
        :raises: :class:`~hp3parclient.exceptions.HTTPBadRequest` - INV_INPUT_MISSING_REQUIRED - Incomplete VLUN info. Missing volumeName or lun, or both hostname and port.
        :raises: :class:`~hp3parclient.exceptions.HTTPBadRequest` - INV_INPUT_PORT_SELECTION - Specified port is invalid.
        :raises: :class:`~hp3parclient.exceptions.HTTPBadRequest` - INV_INPUT_EXCEEDS_RANGE - The LUN specified exceeds expected range.
        :raises: :class:`~hp3parclient.exceptions.HTTPNotFound` - NON_EXISTENT_HOST - The host does not exist
        :raises: :class:`~hp3parclient.exceptions.HTTPNotFound` - NON_EXISTENT_VLUN - The VLUN does not exist
        :raises: :class:`~hp3parclient.exceptions.HTTPNotFound` - NON_EXISTENT_PORT - The port does not exist
        :raises: :class:`~hp3parclient.exceptions.HTTPForbidden` - PERM_DENIED - Permission denied
        """

        vlun = "%s,%s" % (volumeName, lunID)

        if hostname:
            vlun += ",%s" % hostname

        if port:
            vlun += ",%s:%s:%s" % (port['node'],
                                   port['slot'],
                                   port['cardPort'])

        response, body = self.http.delete('/vluns/%s' % vlun)

    ## VolumeSet methods
    def findVolumeSet(self, name):
        """
        Find the Volume Set name for a volume.

        :param name: the volume name
        :type name: str
        """
        cmd = ['showvvset', '-vv', name]
        out = self._run(cmd)
        vvset_name = None
        if out and len(out) > 1:
            info = out[1].split(",")
            vvset_name = info[1]

        return vvset_name

    def getVolumeSets(self):
        """
        Get Volume Sets

        :returns: Array of Volume Sets
        """
        response, body = self.http.get('/volumesets')
        return body

    def getVolumeSet(self, name):
        """
        Get information about a Volume Set

        :param name: The name of the Volume Set to find
        :type name: str

        :returns: Volume Set

        :raises: :class:`~hp3parclient.exceptions.HTTPNotFound` - NON_EXISTENT_SET - The set doesn't exist
        """
        response, body = self.http.get('/volumesets/%s' % name)
        return body

    def createVolumeSet(self, name, domain=None, comment=None,
                        setmembers=None):
        """
        This creates a new volume set

        :param name: the volume set to create
        :type set_name: str
        :param domain: the domain where the set lives
        :type domain: str
        :param comment: the comment for on the vv set
        :type comment: str
        :param setmembers: the vv to add to the set, the existence of the vv
        will not be checked
        :type setmembers: array

        :raises: :class:`~hp3parclient.exceptions.HTTPBadRequest` - EXISTENT_SET - The set already exits.
        :raises: :class:`~hp3parclient.exceptions.HTTPConflict` - MEMBER_IN_DOMAINSET - The host is in a domain set.
        :raises: :class:`~hp3parclient.exceptions.HTTPConflict` - MEMBER_IN_SET - The object is already part of the set.
        :raises: :class:`~hp3parclient.exceptions.HTTPConflict` - MEMBER_NOT_IN_SAME_DOMAIN - Objects must be in the same domain to perform this operation.
        :raises: :class:`~hp3parclient.exceptions.HTTPForbidden` - VV_IN_INCONSISTENT_STATE - The volume has an internal inconsistency error.
        :raises: :class:`~hp3parclient.exceptions.HTTPForbidden` - VV_IS_BEING_REMOVED - The volume is being removed.
        :raises: :class:`~hp3parclient.exceptions.HTTPNotFound` - NON_EXISTENT_VOLUME - The volume does not exists.
        :raises: :class:`~hp3parclient.exceptions.HTTPNotFound` - NON_EXISTENT_HOST - The host does not exists.
        :raises: :class:`~hp3parclient.exceptions.HTTPForbidden` - INV_OPERATION_VV_SYS_VOLUME - The operation is not allowed on a system volume.
        :raises: :class:`~hp3parclient.exceptions.HTTPForbidden` - INV_OPERATION_VV_INTERNAL_VOLUME - The operation is not allowed on an internal volume.
        :raises: :class:`~hp3parclient.exceptions.HTTPBadRequest` - INV_INPUT_DUP_NAME - Invalid input (duplicate name).
        """
        info = {'name': name}

        if domain:
            info['domain'] = domain

        if comment:
            info['comment'] = comment

        if setmembers:
            members = {'setmembers': setmembers}
            info = self._mergeDict(info, members)

        response, body = self.http.post('/volumesets', body=info)

    def deleteVolumeSet(self, name):
        """
        This removes a volume set. You must clear all QOS rules before a volume
        set can be deleted.

        :param name: the volume set to remove
        :type name: str

        :raises: :class:`~hp3parclient.exceptions.HTTPNotFound` - NON_EXISTENT_SET - The set does not exists.
        :raises: :class:`~hp3parclient.exceptions.HTTPConflict` - EXPORTED_VLUN - The host set has exported VLUNs. The VV set was exported.
        :raises: :class:`~hp3parclient.exceptions.HTTPConflict` - VVSET_QOS_TARGET - The object is already part of the set.
        """
        response, body = self.http.delete('/volumesets/%s' % name)

    def modifyVolumeSet(self, name, action=None, newName=None, comment=None, setmembers=None):
        """
        This modifies a volume set by adding or remove a volume from the volume
        set. It's actions is based on the enums SET_MEM_ADD or SET_MEM_REMOVE.

        :param action: add or remove volume from the set
        :type action: enum
        :param name: the volume set name
        :type name: str
        :param newName: new name of set
        :type newName: str
        :param comment: the comment for on the vv set
        :type comment: str
        :param setmembers: the vv to add to the set, the existence of the vv will not be checked
        :type setmembers: array

        :raises: :class:`~hp3parclient.exceptions.HTTPBadRequest` - EXISTENT_SET - The set already exits.
        :raises: :class:`~hp3parclient.exceptions.HTTPNotFound` - NON_EXISTENT_SET - The set does not exists.
        :raises: :class:`~hp3parclient.exceptions.HTTPConflict` - MEMBER_IN_DOMAINSET - The host is in a domain set.
        :raises: :class:`~hp3parclient.exceptions.HTTPConflict` - MEMBER_IN_SET - The object is already part of the set.
        :raises: :class:`~hp3parclient.exceptions.HTTPNotFound` - MEMBER_NOT_IN_SET - The object is not part of the set.
        :raises: :class:`~hp3parclient.exceptions.HTTPConflict` - MEMBER_NOT_IN_SAME_DOMAIN - Objects must be in the same domain to perform this operation.
        :raises: :class:`~hp3parclient.exceptions.HTTPForbidden` - VV_IN_INCONSISTENT_STATE - The volume has an internal inconsistency error.
        :raises: :class:`~hp3parclient.exceptions.HTTPForbidden` - VV_IS_BEING_REMOVED - The volume is being removed.
        :raises: :class:`~hp3parclient.exceptions.HTTPNotFound` - NON_EXISTENT_VOLUME - The volume does not exists.
        :raises: :class:`~hp3parclient.exceptions.HTTPForbidden` - INV_OPERATION_VV_SYS_VOLUME - The operation is not allowed on a system volume.
        :raises: :class:`~hp3parclient.exceptions.HTTPForbidden` - INV_OPERATION_VV_INTERNAL_VOLUME - The operation is not allowed on an internal volume.
        :raises: :class:`~hp3parclient.exceptions.HTTPBadRequest` - INV_INPUT_DUP_NAME - Invalid input (duplicate name).
        :raises: :class:`~hp3parclient.exceptions.HTTPBadRequest` - INV_INPUT_PARAM_CONFLICT - Invalid input (parameters cannot be present at the same time).
        :raises: :class:`~hp3parclient.exceptions.HTTPBadRequest` - INV_INPUT_ILLEGAL_CHAR - Invalid contains one or more illegal characters.
        """
        info = {}

        if action:
            info['action'] = action

        if newName:
            info['newName'] = newName

        if comment:
            info['comment'] = comment

        if setmembers:
            members = {'setmembers': setmembers}
            info = self._mergeDict(info, members)

        response = self.http.put('/volumesets/%s' % name, body=info)
        return response

    # QoS Priority Optimization methods
    def addVolumeToVolumeSet(self, set_name, name):
        """
        This adds a volume to a volume set

        :param set_name: the volume set name
        :type set_name: str
        :param name: the volume name to add
        :type name: str
        """
        return self.modifyVolumeSet(set_name, action=self.SET_MEM_ADD,
                                    setmembers=[name])

    def removeVolumeFromVolumeSet(self, set_name, name):
        """
        Remove a volume from a volume set

        :param set_name: the volume set name
        :type set_name: str
        :param name: the volume name to add
        :type name: str
        """
<<<<<<< HEAD
        result = self.ssh.run(['removevvset', '-f', set_name, name])

        if result and len(result) == 1:
            if ('does not exist' in result[0] or
               'Error: vv %s not found in vv set' % name in result[0]):
                raise exceptions.HTTPNotFound(error={'desc':result[0]})
=======
        return self.modifyVolumeSet(set_name, action=self.SET_MEM_REMOVE,
                                    setmembers=[name])
>>>>>>> 64b1337e

    # QoS Priority Optimization methods
    def setQOSRule(self, set_name, max_io=None, max_bw=None):
        """
        Set a QOS Rule on a volume set

        :param set_name: the volume set name for the rule.
        :type set_name: str
        :param max_io: the maximum IOPS value
        :type max_io: int
        :param max_bw: The maximum Bandwidth
        :type max_bw:
        """
        cmd = ['setqos']
        if max_io is not None:
            cmd.extend(['-io', '%s' % max_io])
        if max_bw is not None:
            cmd.extend(['-bw', '%sM' % max_bw])
            cmd.append('vvset:' + set_name)
        result = self._run(cmd)

        if result:
            msg = result[0]
        else:
            msg = None

        if msg:
            if 'no matching QoS target found' in msg:
                raise exceptions.HTTPNotFound(error={'desc': msg})
            else:
                raise exceptions.SetQOSRuleException(message=msg)

    def queryQoSRules(self):
        """
        Get QoS Rules

        :returns: Array of QoS Rules
        """
        response, body = self.http.get('/qos')
        return body

    def queryQoSRule(self, targetName, targetType='vvset'):
        """
        Query a QoS rule

        :param targetType: target type is vvset or sys
        :type targetType: str
        :param targetName: the name of the target. When targetType is sys,
                           target name must be sys:all_others.
        :type targetName: str

        :raises: :class:`~hp3parclient.exceptions.HTTPNotFound` - NON_EXISTENT_QOS_RULE - QoS rule does not exist.
        :raises: :class:`~hp3parclient.exceptions.HTTPBadRequest` - INV_INPUT_ILLEGAL_CHAR - Illegal character in the input.
        """
        response, body = self.http.get('/qos/%(targetType)s:%(targetName)s' %
                                       {'targetType': targetType,
                                        'targetName': targetName})
        return body

    def createQoSRules(self, targetName, qosRules, target_type=TARGET_TYPE_VVSET):
        """
        Create QOS rules

        The QoS rule can be applied to VV sets. By using sys:all_others,
        you can apply the rule to all volumes in the system for which no
        QoS rule has been defined.

        ioMinGoal and ioMaxLimit must be used together to set I/O limits.
        Similarly, bwMinGoalKB and bwMaxLimitKB must be used together.

        If ioMaxLimitOP is set to 2 (no limit), ioMinGoalOP must also be
        to set to 2 (zero), and vice versa. They cannot be set to
        'none' individually. Similarly, if bwMaxLimitOP is set to 2 (no
        limit), then bwMinGoalOP must also be set to 2.

        If ioMaxLimitOP is set to 1 (no limit), ioMinGoalOP must also be
        to set to 1 (zero) and vice versa. Similarly, if bwMaxLimitOP is
        set to 1 (zero), then bwMinGoalOP must also be set to 1.

        The ioMinGoalOP and ioMaxLimitOP fields take precedence over
        the ioMinGoal and ioMaxLimit fields.

        The bwMinGoalOP and bwMaxLimitOP fields take precedence over
        the bwMinGoalKB and bwMaxLimitKB fields

        :param target_type: Type of QoS target, either enum
                            TARGET_TYPE_VVS or TARGET_TYPE_SYS.
        :type target_type: enum
        :param targetName: the name of the target object on which the QoS
                           rule will be created.
        :type targetName: str
        :param qosRules: QoS options
        :type qosRules: dict

        .. code-block:: python

            qosRules = {
                'priority': 2,         # priority enum
                'bwMinGoalKB': 1024,   # bandwidth rate minimum goal in kilobytes per second
                'bwMaxLimitKB': 1024,  # bandwidth rate maximum limit in kilobytes per second
                'ioMinGoal': 10000,    # I/O-per-second minimum goal
                'ioMaxLimit': 2000000, # I/0-per-second maximum limit
                'enable': True,        # QoS rule for target enabled?
                'bwMinGoalOP': 1,      # zero none operation enum, when set to 1, bandwidth minimum goal is 0
                                       # when set to 2, the bandwidth mimumum goal is none (NoLimit)
                'bwMaxLimitOP': 1,     # zero none operation enum, when set to 1, bandwidth maximum limit is 0
                                       # when set to 2, the bandwidth maximum limit is none (NoLimit)
                'ioMinGoalOP': 1,      # zero none operation enum, when set to 1, I/O minimum goal is 0
                                       # when set to 2, the I/O minimum goal is none (NoLimit)
                'ioMaxLimitOP': 1,     # zero none operation enum, when set to 1, I/O maximum limit is 0
                                       # when set to 2, the I/O maximum limit is none (NoLimit)
                'latencyGoal': 5000,   # Latency goal in milliseconds
                'defaultLatency': False # Use latencyGoal or defaultLatency?
            }

        :raises: :class:`~hp3parclient.exceptions.HTTPBadRequest` - INV_INPUT_EXCEEDS_RANGE - Invalid input: number exceeds expected range.
        :raises: :class:`~hp3parclient.exceptions.HTTPNotFound` - NON_EXISTENT_QOS_RULE - QoS rule does not exists.
        :raises: :class:`~hp3parclient.exceptions.HTTPBadRequest` - INV_INPUT_ILLEGAL_CHAR - Illegal character in the input.
        :raises: :class:`~hp3parclient.exceptions.HTTPBadRequest` - EXISTENT_QOS_RULE - QoS rule already exists.
        :raises: :class:`~hp3parclient.exceptions.HTTPBadRequest` - INV_INPUT_MIN_GOAL_GRT_MAX_LIMIT - I/O-per-second maximum limit should be greater than the minimum goal.
        :raises: :class:`~hp3parclient.exceptions.HTTPBadRequest` - INV_INPUT_BW_MIN_GOAL_GRT_MAX_LIMIT - Bandwidth maximum limit should be greater than the mimimum goal.
        :raises: :class:`~hp3parclient.exceptions.HTTPBadRequest` - INV_INPUT_BELOW_RANGE - I/O-per-second limit is below range. Bandwidth limit is below range.
        :raises: :class:`~hp3parclient.exceptions.HTTPBadRequest` - UNLICENSED_FEATURE - The system is not licensed for QoS.
        """
        info = {'name': targetName,
                'type': target_type}

        info = self._mergeDict(info, qosRules)

        response, body = self.http.post('/qos', body=info)
        return body

    def modifyQoSRules(self, targetName, qosRules, targetType='vvset'):
        """
        Modify an existing QOS rules

        The QoS rule can be applied to VV sets. By using sys:all_others,
        you can apply the rule to all volumes in the system for which no
        QoS rule has been defined.

        ioMinGoal and ioMaxLimit must be used together to set I/O limits.
        Similarly, bwMinGoalKB and bwMaxLimitKB must be used together.

        If ioMaxLimitOP is set to 2 (no limit), ioMinGoalOP must also be
        to set to 2 (zero), and vice versa. They cannot be set to
        'none' individually. Similarly, if bwMaxLimitOP is set to 2 (no
        limit), then bwMinGoalOP must also be set to 2.

        If ioMaxLimitOP is set to 1 (no limit), ioMinGoalOP must also be
        to set to 1 (zero) and vice versa. Similarly, if bwMaxLimitOP is
        set to 1 (zero), then bwMinGoalOP must also be set to 1.

        The ioMinGoalOP and ioMaxLimitOP fields take precedence over
        the ioMinGoal and ioMaxLimit fields.

        The bwMinGoalOP and bwMaxLimitOP fields take precedence over
        the bwMinGoalKB and bwMaxLimitKB fields

        :param targetName: the name of the target object on which the QoS
                           rule will be created.
        :type targetName: str
        :param targetType: Type of QoS target, either vvset or sys
        :type targetType: str
        :param qosRules: QoS options
        :type qosRules: dict

        .. code-block:: python

            qosRules = {
                'priority': 2,         # priority enum
                'bwMinGoalKB': 1024,   # bandwidth rate minimum goal in kilobytes per second
                'bwMaxLimitKB': 1024,  # bandwidth rate maximum limit in kilobytes per second
                'ioMinGoal': 10000,    # I/O-per-second minimum goal.
                'ioMaxLimit': 2000000, # I/0-per-second maximum limit
                'enable': True,        # QoS rule for target enabled?
                'bwMinGoalOP': 1,      # zero none operation enum, when set to 1, bandwidth minimum goal is 0
                                       # when set to 2, the bandwidth minimum goal is none (NoLimit)
                'bwMaxLimitOP': 1,     # zero none operation enum, when set to 1, bandwidth maximum limit is 0
                                       # when set to 2, the bandwidth maximum limit is none (NoLimit)
                'ioMinGoalOP': 1,      # zero none operation enum, when set to 1, I/O minimum goal minimum goal is 0
                                       # when set to 2, the I/O minimum goal is none (NoLimit)
                'ioMaxLimitOP': 1,     # zero none operation enum, when set to 1, I/O maximum limit is 0
                                       # when set to 2, the I/O maximum limit is none (NoLimit)
                'latencyGoal': 5000,   # Latency goal in milliseconds
                'defaultLatency': False # Use latencyGoal or defaultLatency?
            }

        :raises: :class:`~hp3parclient.exceptions.HTTPBadRequest` - INV_INPUT_EXCEEDS_RANGE - Invalid input: number exceeds expected range.
        :raises: :class:`~hp3parclient.exceptions.HTTPNotFound` - NON_EXISTENT_QOS_RULE - QoS rule does not exists.
        :raises: :class:`~hp3parclient.exceptions.HTTPBadRequest` - INV_INPUT_ILLEGAL_CHAR - Illegal character in the input.
        :raises: :class:`~hp3parclient.exceptions.HTTPBadRequest` - EXISTENT_QOS_RULE - QoS rule already exists.
        :raises: :class:`~hp3parclient.exceptions.HTTPBadRequest` - INV_INPUT_IO_MIN_GOAL_GRT_MAX_LIMIT - I/O-per-second maximum limit should be greater than the minimum goal.
        :raises: :class:`~hp3parclient.exceptions.HTTPBadRequest` - INV_INPUT_BW_MIN_GOAL_GRT_MAX_LIMIT - Bandwidth maximum limit should be greater than the minimum goal.
        :raises: :class:`~hp3parclient.exceptions.HTTPBadRequest` - INV_INPUT_BELOW_RANGE - I/O-per-second limit is below range. Bandwidth limit is below range.
        :raises: :class:`~hp3parclient.exceptions.HTTPBadRequest` - UNLICENSED_FEATURE - The system is not licensed for QoS.
        """
        response = self.http.put('/qos/%(targetType)s:%(targetName)s' %
                                 {'targetType': targetType,
                                  'targetName': targetName},
                                 body=qosRules)
        return response

    def deleteQoSRules(self, targetName, targetType='vvset'):
        """
        Clear and Delete QoS rules

        :param targetType: target type is vvset or sys
        :type targetType: str
        :param targetName: the name of the target. When targetType is sys,
                           target name must be sys:all_others.
        :type targetName: str

        :raises: :class:`~hp3parclient.exceptions.HTTPNotFound` - NON_EXISTENT_QOS_RULE - QoS rule does not exist.
        :raises: :class:`~hp3parclient.exceptions.HTTPBadRequest` - INV_INPUT_ILLEGAL_CHAR - Illegal character in the input.
        """
        response, body = self.http.delete('/qos/%(targetType)s:%(targetName)s' %
                                          {'targetType': targetType,
                                           'targetName': targetName})
        return body

    def setVolumeMetaData(self, name, key, value):
        """
        This is used to set a key/value pair metadata into a volume.

        :param name: the volume name
        :type name: str
        :param key: the metadata key name
        :type key: str
        :param value: the metadata value
        :type value: str
        """
        cmd = ['setvv', '-setkv', key + '=' + value, name]
        result = self._run(cmd)
        if result and len(result) == 1:
            if 'does not exist' in result[0]:
                raise exceptions.HTTPNotFound(error={'desc': result[0]})

    def removeVolumeMetaData(self, name, key):
        """
        This is used to remove a metadata key/value pair from a volume.

        :param name: the volume name
        :type name: str
        :param key: the metadata key name
        :type key: str
        """
        cmd = ['setvv', '-clrkey', key, name]
        result = self._run(cmd)
        if result and len(result) == 1:
            if 'does not exist' in result[0]:
                raise exceptions.HTTPNotFound(error={'desc': result[0]})

    def _mergeDict(self, dict1, dict2):
        """
        Safely merge 2 dictionaries together

        :param dict1: The first dictionary
        :type dict1: dict
        :param dict2: The second dictionary
        :type dict2: dict

        :returns: dict

        :raises Exception: dict1, dict2 is not a dictionary
        """
        if type(dict1) is not dict:
            raise Exception("dict1 is not a dictionary")
        if type(dict2) is not dict:
            raise Exception("dict2 is not a dictionary")

        dict3 = dict1.copy()
        dict3.update(dict2)
        return dict3

    def _get_next_word(self, s, search_string):
        """Return the next word.

        Search 's' for 'search_string', if found return the word preceding
        'search_string' from 's'.
        """
        word = re.search(search_string.strip(' ') + ' ([^ ]*)', s)
        return word.groups()[0].strip(' ')<|MERGE_RESOLUTION|>--- conflicted
+++ resolved
@@ -12,11 +12,7 @@
 #    WARRANTIES OR CONDITIONS OF ANY KIND, either express or implied. See the
 #    License for the specific language governing permissions and limitations
 #    under the License.
-<<<<<<< HEAD
-""" HP3Par REST Client.
-=======
 """ HP3PAR REST Client.
->>>>>>> 64b1337e
 
 .. module: client
 .. moduleauthor: Walter A. Boring IV
@@ -32,8 +28,6 @@
 """
 import re
 import time
-<<<<<<< HEAD
-=======
 
 try:
     # For Python 3.0 and later
@@ -41,21 +35,14 @@
 except ImportError:
     # Fall back to Python 2's urllib2
     from urllib2 import quote
->>>>>>> 64b1337e
 
 from hp3parclient import exceptions, http, ssh
 
 
 class HP3ParClient(object):
-<<<<<<< HEAD
 
     """ The 3PAR REST API Client.
 
-=======
-
-    """ The 3PAR REST API Client.
-
->>>>>>> 64b1337e
     :param api_url: The url to the WSAPI service on 3PAR
                     ie. http://<3par server>:8080/api/v1
     :type api_url: str
@@ -129,13 +116,6 @@
                       conn_timeout=None, privatekey=None):
         """Set SSH Options for ssh calls.
 
-<<<<<<< HEAD
-    def setSSHOptions(self, ip, login, password, port=22,
-                      conn_timeout=None, privatekey=None):
-        """Set SSH Options for ssh calls.
-
-=======
->>>>>>> 64b1337e
         This is used to set the SSH credentials for calls
         that use SSH instead of REST HTTP.
 
@@ -198,38 +178,28 @@
         """
         self.http.unauthenticate()
 
-<<<<<<< HEAD
-    def setHighConnections(self):
-        """ Set the number of REST Sessions to max."""
-        self.ssh.run(['setwsapi', '-sru', 'high'])
+    def getStorageSystemInfo(self):
+        """
+        Get the Storage System Information
+
+        :returns: Dictionary of Storage System Info
+        """
+        response, body = self.http.get('/system')
+        return body
+
+    def getWSAPIConfigurationInfo(self):
+        """
+        Get the WSAPI Configuration Information
+
+        :returns: Dictionary of WSAPI configurations
+        """
+        response, body = self.http.get('/wsapiconfiguration')
+        return body
 
     ##Volume methods
     def getVolumes(self):
-        """ Get the list of Volumes.
-=======
-    def getStorageSystemInfo(self):
-        """
-        Get the Storage System Information
-
-        :returns: Dictionary of Storage System Info
-        """
-        response, body = self.http.get('/system')
-        return body
-
-    def getWSAPIConfigurationInfo(self):
-        """
-        Get the WSAPI Configuration Information
-
-        :returns: Dictionary of WSAPI configurations
-        """
-        response, body = self.http.get('/wsapiconfiguration')
-        return body
-
-    ##Volume methods
-    def getVolumes(self):
         """
         Get the list of Volumes
->>>>>>> 64b1337e
 
         :returns: list of Volumes
 
@@ -378,28 +348,14 @@
         response, body = self.http.put('/volumes/%s' % name, body=info)
         return body
 
-<<<<<<< HEAD
-    def copyVolume(self, src_name, dest_name, cpg=None,
-                   snap_cpg=None, tpvv=True):
-        """ Copy/Clone a volume.
-=======
     def copyVolume(self, src_name, dest_name, dest_cpg, optional=None):
         """
         Copy/Clone a volume.
->>>>>>> 64b1337e
 
         :param src_name: the source volume name
         :type src_name: str
         :param dest_name: the destination volume name
         :type dest_name: str
-<<<<<<< HEAD
-        :param cpg: the CPG for the destination volume
-        :type cpg: str
-        :param snap_cpg: the snapshot CPG for the destination
-        :type snap_cpg: str
-        :param tpvv: use thin provisioned space for destination?
-
-=======
         :param dest_cpg: the destination CPG
         :type dest_cpg: str
         :param optional: Dictionary of optional params
@@ -446,7 +402,6 @@
         :raises: :class:`~hp3parclient.exceptions.HTTPConflict` - IN_USE - The resynchronization snapshot is in a stale state.
         :raises: :class:`~hp3parclient.exceptions.HTTPForbidden` - VV_IN_STALE_STATE - The volume is in a stale state.
         :raises: :class:`~hp3parclient.exceptions.HTTPNotFound` - NON_EXISTENT_VVCOPY - Physical copy not found.
->>>>>>> 64b1337e
         """
         # Virtual volume sets are not supported with the -online option
         parameters = {'destVolume': dest_name,
@@ -472,94 +427,16 @@
         if task is None:
             return False
         else:
-<<<<<<< HEAD
-            msg = None
-        if msg and not msg.startswith('Copy was started.'):
-            if '%s not found' % src_name in msg:
-                raise exceptions.HTTPNotFound(error={'desc': msg})
-            else:
-                raise exceptions.CopyVolumeException(message=msg)
+            return True
+
 
     def stopOnlinePhysicalCopy(self, name):
         """
-        Stopping an online physical copy operation.
+        Stopping a online physical copy operation.
 
         :param name: the name of the volume
         :type name: str
         """
-        # first we have to find the active copy
-        task = self._findTask(name)
-        task_id = None
-        if task is None:
-            # couldn't find the task
-            msg = "Couldn't find the copy task for '%s'" % name
-            raise exceptions.HTTPNotFound(error={'desc': msg})
-        else:
-            task_id = task[0]
-
-        # now stop the copy
-        if task_id is not None:
-            cmd = ['canceltask', '-f', task_id]
-            self.ssh.run(cmd)
-        else:
-            msg = "Couldn't find the copy task for '%s'" % name
-            raise exceptions.HTTPNotFound(error={'desc': msg})
-
-        # we have to make sure the task is cancelled
-        # before moving on. This can sometimes take a while.
-        ready = False
-        while not ready:
-            time.sleep(1)
-            task = self._findTask(name, True)
-            if task is None:
-                ready = True
-
-        # now cleanup the dead snapshots
-        vol = self.getVolume(name)
-        if vol:
-            snap1 = self.getVolume(vol['copyOf'])
-            snap2 = self.getVolume(snap1['copyOf'])
-            self.deleteVolume(name)
-            self.deleteVolume(snap1['name'])
-            self.deleteVolume(snap2['name'])
-
-    def _findTask(self, name, active=True):
-        cmd = ['showtask']
-        if active:
-            cmd.append('-active')
-        cmd.append(name)
-        result = self.ssh.run(cmd)
-        if result and len(result) == 1:
-            if 'No tasks' in result[0]:
-                return None
-        elif len(result) == 2:
-            return result[1].split(',')
-        return result
-
-    def findVolumeSet(self, name):
-=======
-            return True
-
-
-    def stopOnlinePhysicalCopy(self, name):
->>>>>>> 64b1337e
-        """
-        Stopping a online physical copy operation.
-
-        :param name: the name of the volume
-        :type name: str
-        """
-<<<<<<< HEAD
-        cmd = ['showvvset', '-vv', name]
-        out = self.ssh.run(cmd)
-        vvset_name = None
-        if out and len(out) > 1:
-            info = out[1].split(",")
-            vvset_name = info[1]
-
-        return vvset_name
-
-=======
         # first we have to find the active copy
         task = self._findTask(name)
         task_id = None
@@ -680,7 +557,6 @@
         response, body = self.http.put('/volumes/%s' % name, body=info)
         return body
 
->>>>>>> 64b1337e
     def createSnapshot(self, name, copyOfName, optional=None):
         """
         Create a snapshot of an existing Volume
@@ -760,10 +636,6 @@
                 'iSCSINames' : True, # Read Only
                 'descriptors' : {'location' : 'earth', 'IPAddr' : '10.10.10.10', 'os': 'linux',
                               'model' : 'ex', 'contact': 'Smith', 'comment' : 'Joe's box}
-<<<<<<< HEAD
-
-=======
->>>>>>> 64b1337e
             }
 
         :raises: :class:`~hp3parclient.exceptions.HTTPForbidden` - PERM_DENIED - Permission denied
@@ -810,10 +682,6 @@
                 'pathOperation' : 1, # If adding, adds the WWN or iSCSI name to the existing host.
                 'FCWWNs' : [], # One or more WWN to set for the host.
                 'iSCSINames' : [], # One or more iSCSI names to set for the host.
-<<<<<<< HEAD
-
-=======
->>>>>>> 64b1337e
             }
 
         :raises: :class:`~hp3parclient.exceptions.HTTPBadRequest` - INV_INPUT - Missing host name.
@@ -838,13 +706,8 @@
         :raises: :class:`~hp3parclient.exceptions.HTTPConflict` - LUN_HOSTPERSONA_CONFLICT - LUN number and persona capability conflict.
         :raises: :class:`~hp3parclient.exceptions.HTTPBadRequest` - INV_INPUT_DUP_PATH - Duplicate path specified.
         """
-<<<<<<< HEAD
-        response, body = self.http.put('/hosts/%s' % name, body=mod_request)
-        return body
-=======
         response = self.http.put('/hosts/%s' % name, body=mod_request)
         return response
->>>>>>> 64b1337e
 
     def deleteHost(self, name):
         """
@@ -964,16 +827,9 @@
                 if vlun['hostname'] == hostName:
                     vluns.append(vlun)
 
-<<<<<<< HEAD
-        if len(vluns) < 1 :
-            raise exceptions.HTTPNotFound({'code':'NON_EXISTENT_HOST',
-                                           'desc': 'HOST Not Found'})
-
-=======
         if len(vluns) < 1:
             raise exceptions.HTTPNotFound({'code': 'NON_EXISTENT_HOST',
                                            'desc': 'HOST Not Found'})
->>>>>>> 64b1337e
         return vluns
 
     ## PORT Methods
@@ -1066,14 +922,8 @@
                               'chunkletPosPref' : 2, 'diskPatterns': []}
             }
 
-<<<<<<< HEAD
-        :raises: :class:`~hp3parclient.exceptions.HTTPBadRequest` - INV_INPUT Invalid URI Syntax
-        :raises: :class:`~hp3parclient.exceptions.HTTPBadRequest` - NON_EXISTENT_DOMAIN - Domain doesn't exist
-=======
         :raises: :class:`~hp3parclient.exceptions.HTTPBadRequest` - INV_INPUT Invalid URI Syntax.
-        :raises: :class:`~hp3parclient.exceptions.HTTPBadRequest` -
-        NON_EXISTENT_DOMAIN - Domain doesn't exist.
->>>>>>> 64b1337e
+        :raises: :class:`~hp3parclient.exceptions.HTTPBadRequest` - NON_EXISTENT_DOMAIN - Domain doesn't exist.
         :raises: :class:`~hp3parclient.exceptions.HTTPBadRequest` - NO_SPACE - Not Enough space is available.
         :raises: :class:`~hp3parclient.exceptions.HTTPBadRequest` - BAD_CPG_PATTERN  A Pattern in a CPG specifies illegal values.
         :raises: :class:`~hp3parclient.exceptions.HTTPForbidden` - PERM_DENIED - Permission denied
@@ -1107,15 +957,8 @@
     ## an active
     ## VLUN
     ## A VLUN template sets up an association between a virtual volume and a
-<<<<<<< HEAD
-    ## LUN-host, LUN-port, or LUN-host-port combination by establishing the export
-    ## rule, or the manner in which the Volume is exported.
-
-
-=======
     ## LUN-host, LUN-port, or LUN-host-port combination by establishing the
     ## export rule or the manner in which the Volume is exported.
->>>>>>> 64b1337e
     def getVLUNs(self):
         """
         Get VLUNs
@@ -1147,13 +990,8 @@
                                        'desc': "VLUN '%s' was not found" %
                                        volumeName})
 
-<<<<<<< HEAD
-    def createVLUN(self, volumeName, lun=None, hostname=None, portPos=None, noVcn=None,
-                   overrideLowerPriority=None, auto=False):
-=======
     def createVLUN(self, volumeName, lun=None, hostname=None, portPos=None,
                    noVcn=None, overrideLowerPriority=None, auto=False):
->>>>>>> 64b1337e
         """
         Create a new VLUN
 
@@ -1225,11 +1063,6 @@
         the FC card in the format <node>:<slot>:<cardPort>
         :type port: dict
 
-<<<<<<< HEAD
-
-
-=======
->>>>>>> 64b1337e
         :raises: :class:`~hp3parclient.exceptions.HTTPBadRequest` - INV_INPUT_MISSING_REQUIRED - Incomplete VLUN info. Missing volumeName or lun, or both hostname and port.
         :raises: :class:`~hp3parclient.exceptions.HTTPBadRequest` - INV_INPUT_PORT_SELECTION - Specified port is invalid.
         :raises: :class:`~hp3parclient.exceptions.HTTPBadRequest` - INV_INPUT_EXCEEDS_RANGE - The LUN specified exceeds expected range.
@@ -1417,17 +1250,8 @@
         :param name: the volume name to add
         :type name: str
         """
-<<<<<<< HEAD
-        result = self.ssh.run(['removevvset', '-f', set_name, name])
-
-        if result and len(result) == 1:
-            if ('does not exist' in result[0] or
-               'Error: vv %s not found in vv set' % name in result[0]):
-                raise exceptions.HTTPNotFound(error={'desc':result[0]})
-=======
         return self.modifyVolumeSet(set_name, action=self.SET_MEM_REMOVE,
                                     setmembers=[name])
->>>>>>> 64b1337e
 
     # QoS Priority Optimization methods
     def setQOSRule(self, set_name, max_io=None, max_bw=None):
