--- conflicted
+++ resolved
@@ -15,11 +15,7 @@
 """
 HP3Par SSH Client
 
-<<<<<<< HEAD
 .. module: ssh
-=======
-.. module: HP3PARSSHClient
->>>>>>> 64b1337e
 
 :Author: Walter A. Boring IV
 :Description: This is the SSH Client that is used to make calls to
@@ -91,10 +87,6 @@
             self._logger.error(msg)
             raise paramiko.SSHException(msg)
 
-<<<<<<< HEAD
-
-=======
->>>>>>> 64b1337e
     def close(self):
         if self.ssh:
             print("closing ssh")
@@ -175,22 +167,6 @@
 
         try:
             total_attempts = attempts
-<<<<<<< HEAD
-            with self.ssh as ssh:
-                while attempts > 0:
-                    attempts -= 1
-                    try:
-                        return self._ssh_execute(ssh, command,
-                                                 check_exit_code=check_exit)
-                    except Exception as e:
-                        self._logger.error(e)
-                        greenthread.sleep(randint(20, 500) / 100.0)
-                msg = ("SSH Command failed after '%(total_attempts)r' "
-                       "attempts : '%(command)s'" %
-                       {'total_attempts': total_attempts, 'command': command})
-                self._logger.error(msg)
-                raise exceptions.SSHException(message=msg)
-=======
             while attempts > 0:
                 attempts -= 1
                 try:
@@ -205,7 +181,6 @@
                    {'total_attempts': total_attempts, 'command': command})
             self._logger.error(msg)
             raise exceptions.SSHException(message=msg)
->>>>>>> 64b1337e
         except Exception:
             self._logger.error("Error running ssh command: %s" % command)
 
@@ -243,10 +218,4 @@
                 result = arg.find(c)
                 if not result == -1:
                     if result == 0 or not arg[result - 1] == '\\':
-<<<<<<< HEAD
-                        raise exceptions.SSHInjectionThreat(command=cmd_list)
-
-
-=======
-                        raise exceptions.SSHInjectionThreat(command=cmd_list)
->>>>>>> 64b1337e
+                        raise exceptions.SSHInjectionThreat(command=cmd_list)