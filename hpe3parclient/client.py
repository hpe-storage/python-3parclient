--- conflicted
+++ resolved
@@ -638,14 +638,10 @@
             if 'newName' in volumeMods and volumeMods['newName']:
                 name = volumeMods['newName']
 
-<<<<<<< HEAD
             try:
                 self.setVolumeMetaData(name, 'type', appType)
             except Exception:
                 pass
-=======
-            response = self.setVolumeMetaData(name, 'type', appType)
->>>>>>> 9ecd5759
 
         return response
 
